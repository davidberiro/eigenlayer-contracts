--- conflicted
+++ resolved
@@ -80,13 +80,8 @@
 
         eigenPodBeacon = new UpgradeableBeacon(address(eigenPodImplementation));
         avsDirectoryImplementation = new AVSDirectory(delegationManager);
-<<<<<<< HEAD
-        delegationManagerImplementation = new DelegationManager(strategyManager, slasher, eigenPodManager, avsDirectory, allocationManager);
+        delegationManagerImplementation = new DelegationManager(strategyManager, slasher, eigenPodManager, avsDirectory, allocationManager, MIN_WITHDRAWAL_DELAY);
         strategyManagerImplementation = new StrategyManager(delegationManager, eigenPodManager, slasher, avsDirectory);
-=======
-        delegationManagerImplementation = new DelegationManager(strategyManager, slasher, eigenPodManager, avsDirectory, allocationManager, MIN_WITHDRAWAL_DELAY);
-        strategyManagerImplementation = new StrategyManager(delegationManager, eigenPodManager, slasher);
->>>>>>> 8dc6f2f6
         slasherImplementation = new Slasher(strategyManager, delegationManager);
         eigenPodManagerImplementation = new EigenPodManager(
             IETHPOSDeposit(ETHPOSDepositAddress),
@@ -95,11 +90,7 @@
             slasher,
             delegationManager
         );
-<<<<<<< HEAD
-        allocationManagerImplementation = new AllocationManager(delegationManager, avsDirectory);
-=======
         allocationManagerImplementation = new AllocationManager(delegationManager, avsDirectory, DEALLOCATION_DELAY);
->>>>>>> 8dc6f2f6
 
         // Third, upgrade the proxy contracts to point to the implementations
         IStrategy[] memory initializeStrategiesToSetDelayBlocks = new IStrategy[](0);
