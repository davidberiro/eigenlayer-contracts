--- conflicted
+++ resolved
@@ -84,11 +84,6 @@
     uint256 SLASHER_INIT_PAUSED_STATUS;
     uint256 DELEGATION_INIT_PAUSED_STATUS;
     uint256 EIGENPOD_MANAGER_INIT_PAUSED_STATUS;
-<<<<<<< HEAD
-
-    // one week in blocks -- 50400
-    uint32 STRATEGY_MANAGER_INIT_WITHDRAWAL_DELAY_BLOCKS;
-=======
     uint256 REWARDS_COORDINATOR_INIT_PAUSED_STATUS;
 
     // RewardsCoordinator
@@ -104,7 +99,6 @@
     // one week in blocks -- 50400
     uint32 STRATEGY_MANAGER_INIT_WITHDRAWAL_DELAY_BLOCKS;
     uint256 DELEGATION_WITHDRAWAL_DELAY_BLOCKS;
->>>>>>> f77a4d99
 
     function run(string memory configFileName) external {
         // read and log the chainID
@@ -121,8 +115,6 @@
         DELEGATION_INIT_PAUSED_STATUS = stdJson.readUint(config_data, ".delegation.init_paused_status");
         DELEGATION_WITHDRAWAL_DELAY_BLOCKS = stdJson.readUint(config_data, ".delegation.init_withdrawal_delay_blocks");
         EIGENPOD_MANAGER_INIT_PAUSED_STATUS = stdJson.readUint(config_data, ".eigenPodManager.init_paused_status");
-<<<<<<< HEAD
-=======
         REWARDS_COORDINATOR_INIT_PAUSED_STATUS = stdJson.readUint(
             config_data,
             ".rewardsCoordinator.init_paused_status"
@@ -142,18 +134,10 @@
         REWARDS_COORDINATOR_GLOBAL_OPERATOR_COMMISSION_BIPS = uint32(
             stdJson.readUint(config_data, ".rewardsCoordinator.global_operator_commission_bips")
         );
->>>>>>> f77a4d99
 
         STRATEGY_MANAGER_INIT_WITHDRAWAL_DELAY_BLOCKS = uint32(
             stdJson.readUint(config_data, ".strategyManager.init_withdrawal_delay_blocks")
         );
-<<<<<<< HEAD
-
-        MAX_RESTAKED_BALANCE_GWEI_PER_VALIDATOR = uint64(
-            stdJson.readUint(config_data, ".eigenPod.MAX_RESTAKED_BALANCE_GWEI_PER_VALIDATOR")
-        );
-=======
->>>>>>> f77a4d99
 
         // tokens to deploy strategies for
         StrategyConfig[] memory strategyConfigs;
@@ -203,13 +187,10 @@
         eigenPodManager = EigenPodManager(
             address(new TransparentUpgradeableProxy(address(emptyContract), address(eigenLayerProxyAdmin), ""))
         );
-<<<<<<< HEAD
-=======
         rewardsCoordinator = RewardsCoordinator(
             address(new TransparentUpgradeableProxy(address(emptyContract), address(eigenLayerProxyAdmin), ""))
         );
 
->>>>>>> f77a4d99
         // if on mainnet, use the ETH2 deposit contract address
         if (chainId == 1) {
             ethPOSDeposit = IETHPOSDeposit(0x00000000219ab540356cBB839Cbe05303d7705Fa);
@@ -237,8 +218,6 @@
             slasher,
             delegation
         );
-<<<<<<< HEAD
-=======
         rewardsCoordinatorImplementation = new RewardsCoordinator(
             delegation,
             strategyManager,
@@ -249,7 +228,6 @@
             REWARDS_COORDINATOR_GENESIS_REWARDS_TIMESTAMP
         );
 
->>>>>>> f77a4d99
         // Third, upgrade the proxy contracts to use the correct implementation contracts and initialize them.
         {
             IStrategy[] memory _strategies;
@@ -304,8 +282,6 @@
                 EIGENPOD_MANAGER_INIT_PAUSED_STATUS
             )
         );
-<<<<<<< HEAD
-=======
         eigenLayerProxyAdmin.upgradeAndCall(
             TransparentUpgradeableProxy(payable(address(rewardsCoordinator))),
             address(rewardsCoordinatorImplementation),
@@ -320,7 +296,6 @@
             )
         );
 
->>>>>>> f77a4d99
         // deploy StrategyBaseTVLLimits contract implementation
         baseStrategyImplementation = new StrategyBaseTVLLimits(strategyManager);
         // create upgradeable proxies that each point to the implementation and initialize them
@@ -355,23 +330,15 @@
             delegationImplementation,
             strategyManagerImplementation,
             slasherImplementation,
-<<<<<<< HEAD
-            eigenPodManagerImplementation
-=======
             eigenPodManagerImplementation,
             rewardsCoordinatorImplementation
->>>>>>> f77a4d99
         );
         _verifyContractsPointAtOneAnother(
             delegation,
             strategyManager,
             slasher,
-<<<<<<< HEAD
-            eigenPodManager
-=======
             eigenPodManager,
             rewardsCoordinator
->>>>>>> f77a4d99
         );
         _verifyImplementationsSetCorrectly();
         _verifyInitialOwners();
@@ -414,15 +381,12 @@
             "eigenPodManagerImplementation",
             address(eigenPodManagerImplementation)
         );
-<<<<<<< HEAD
-=======
         vm.serializeAddress(deployed_addresses, "rewardsCoordinator", address(rewardsCoordinator));
         vm.serializeAddress(
             deployed_addresses,
             "rewardsCoordinatorImplementation",
             address(rewardsCoordinatorImplementation)
         );
->>>>>>> f77a4d99
         vm.serializeAddress(deployed_addresses, "eigenPodBeacon", address(eigenPodBeacon));
         vm.serializeAddress(deployed_addresses, "eigenPodImplementation", address(eigenPodImplementation));
         vm.serializeAddress(deployed_addresses, "baseStrategyImplementation", address(baseStrategyImplementation));
@@ -454,12 +418,8 @@
         DelegationManager delegationContract,
         StrategyManager strategyManagerContract,
         Slasher /*slasherContract*/,
-<<<<<<< HEAD
-        EigenPodManager eigenPodManagerContract
-=======
         EigenPodManager eigenPodManagerContract,
         RewardsCoordinator rewardsCoordinatorContract
->>>>>>> f77a4d99
     ) internal view {
         require(delegationContract.slasher() == slasher, "delegation: slasher address not set correctly");
         require(
@@ -497,8 +457,6 @@
             eigenPodManagerContract.slasher() == slasher,
             "eigenPodManager: slasher contract address not set correctly"
         );
-<<<<<<< HEAD
-=======
 
         require(
             rewardsCoordinatorContract.delegationManager() == delegation, 
@@ -509,7 +467,6 @@
             rewardsCoordinatorContract.strategyManager() == strategyManager, 
             "rewardsCoordinator: strategyManager address not set correctly"
         );
->>>>>>> f77a4d99
     }
 
     function _verifyImplementationsSetCorrectly() internal view {
@@ -535,15 +492,12 @@
             ) == address(eigenPodManagerImplementation),
             "eigenPodManager: implementation set incorrectly"
         );
-<<<<<<< HEAD
-=======
         require(
             eigenLayerProxyAdmin.getProxyImplementation(
                 TransparentUpgradeableProxy(payable(address(rewardsCoordinator)))
             ) == address(rewardsCoordinatorImplementation),
             "rewardsCoordinator: implementation set incorrectly"
         );
->>>>>>> f77a4d99
 
         for (uint256 i = 0; i < deployedStrategyArray.length; ++i) {
             require(
@@ -583,13 +537,10 @@
             eigenPodManager.pauserRegistry() == eigenLayerPauserReg,
             "eigenPodManager: pauser registry not set correctly"
         );
-<<<<<<< HEAD
-=======
         require(
             rewardsCoordinator.pauserRegistry() == eigenLayerPauserReg,
             "rewardsCoordinator: pauser registry not set correctly"
         );
->>>>>>> f77a4d99
 
         require(eigenLayerPauserReg.isPauser(operationsMultisig), "pauserRegistry: operationsMultisig is not pauser");
         require(eigenLayerPauserReg.isPauser(executorMultisig), "pauserRegistry: executorMultisig is not pauser");
