// SPDX-License-Identifier: BUSL-1.1
pragma solidity =0.8.12;

import "../contracts/interfaces/IEigenPod.sol";
import "../contracts/interfaces/IBLSPublicKeyCompendium.sol";
import "../contracts/middleware/BLSPublicKeyCompendium.sol";
import "../contracts/pods/DelayedWithdrawalRouter.sol";
import "./utils/ProofParsing.sol";
import "./EigenLayerDeployer.t.sol";
import "./mocks/MiddlewareRegistryMock.sol";
import "./mocks/ServiceManagerMock.sol";
import "../contracts/libraries/BeaconChainProofs.sol";
import "./mocks/BeaconChainOracleMock.sol";


contract EigenPodTests is ProofParsing, EigenPodPausingConstants {
    using BytesLib for bytes;

    uint256 internal constant GWEI_TO_WEI = 1e9;

    bytes pubkey = hex"88347ed1c492eedc97fc8c506a35d44d81f27a0c7a1c661b35913cfd15256c0cccbd34a83341f505c7de2983292f2cab";
    uint40 validatorIndex0 = 0;
    uint40 validatorIndex1 = 1;
    //hash tree root of list of validators
    bytes32 validatorTreeRoot;

    //hash tree root of individual validator container
    bytes32 validatorRoot;

    address podOwner = address(42000094993494);

    Vm cheats = Vm(HEVM_ADDRESS);
    DelegationManager public delegation;
    IStrategyManager public strategyManager;
    Slasher public slasher;
    PauserRegistry public pauserReg;

    ProxyAdmin public eigenLayerProxyAdmin;
    IBLSPublicKeyCompendium public blsPkCompendium;
    IEigenPodManager public eigenPodManager;
    IEigenPod public podImplementation;
    IDelayedWithdrawalRouter public delayedWithdrawalRouter;
    IETHPOSDeposit public ethPOSDeposit;
    IBeacon public eigenPodBeacon;
    IBeaconChainOracleMock public beaconChainOracle;
    MiddlewareRegistryMock public generalReg1;
    ServiceManagerMock public generalServiceManager1;
    address[] public slashingContracts;
    address pauser = address(69);
    address unpauser = address(489);
    address podManagerAddress = 0x212224D2F2d262cd093eE13240ca4873fcCBbA3C;
    address podAddress = address(123);
    uint256 stakeAmount = 32e18;
    mapping (address => bool) fuzzedAddressMapping;
    bytes signature;
    bytes32 depositDataRoot;

    bytes32[] withdrawalFields;
    bytes32[] validatorFields;


    // EIGENPODMANAGER EVENTS
    /// @notice Emitted to notify the update of the beaconChainOracle address
    event BeaconOracleUpdated(address indexed newOracleAddress);

    /// @notice Emitted to notify the deployment of an EigenPod
    event PodDeployed(address indexed eigenPod, address indexed podOwner);

    /// @notice Emitted to notify a deposit of beacon chain ETH recorded in the strategy manager
    event BeaconChainETHDeposited(address indexed podOwner, uint256 amount);

    /// @notice Emitted when `maxPods` value is updated from `previousValue` to `newValue`
    event MaxPodsUpdated(uint256 previousValue, uint256 newValue);


    // EIGENPOD EVENTS
    /// @notice Emitted when an ETH validator stakes via this eigenPod
    event EigenPodStaked(bytes pubkey);

    /// @notice Emitted when an ETH validator's withdrawal credentials are successfully verified to be pointed to this eigenPod
    event ValidatorRestaked(uint40 validatorIndex);
<<<<<<< HEAD

    /// @notice Emitted when an ETH validator is proven to have a balance less than `REQUIRED_BALANCE_GWEI` in the beacon chain
    event ValidatorOvercommitted(uint40 validatorIndex);
    
    /// @notice Emitted when an ETH validator is prove to have withdrawn from the beacon chain
    event FullWithdrawalRedeemed(uint40 validatorIndex, address indexed recipient, uint64 withdrawalAmountGwei);

=======

    /// @notice Emitted when an ETH validator is proven to have a balance less than `REQUIRED_BALANCE_GWEI` in the beacon chain
    event ValidatorOvercommitted(uint40 validatorIndex);
    
    /// @notice Emitted when an ETH validator is prove to have withdrawn from the beacon chain
    event FullWithdrawalRedeemed(uint40 validatorIndex, address indexed recipient, uint64 withdrawalAmountGwei);

>>>>>>> 852199fe
    /// @notice Emitted when a partial withdrawal claim is successfully redeemed
    event PartialWithdrawalRedeemed(uint40 validatorIndex, address indexed recipient, uint64 partialWithdrawalAmountGwei);

    /// @notice Emitted when restaked beacon chain ETH is withdrawn from the eigenPod.
    event RestakedBeaconChainETHWithdrawn(address indexed recipient, uint256 amount);

    // DELAYED WITHDRAWAL ROUTER EVENTS
    /// @notice Emitted when the `withdrawalDelayBlocks` variable is modified from `previousValue` to `newValue`.
    event WithdrawalDelayBlocksSet(uint256 previousValue, uint256 newValue);

    /// @notice event for delayedWithdrawal creation
    event DelayedWithdrawalCreated(address podOwner, address recipient, uint256 amount, uint256 index);

    /// @notice event for the claiming of delayedWithdrawals
    event DelayedWithdrawalsClaimed(address recipient, uint256 amountClaimed, uint256 delayedWithdrawalsCompleted);


    modifier fuzzedAddress(address addr) virtual {
        cheats.assume(fuzzedAddressMapping[addr] == false);
        _;
    }


    uint32 WITHDRAWAL_DELAY_BLOCKS = 7 days / 12 seconds;
    uint256 REQUIRED_BALANCE_WEI = 31 ether;

    //performs basic deployment before each test
    function setUp() public {
        // deploy proxy admin for ability to upgrade proxy contracts
        eigenLayerProxyAdmin = new ProxyAdmin();

        // deploy pauser registry
        address[] memory pausers = new address[](1);
        pausers[0] = pauser;
        pauserReg= new PauserRegistry(pausers, unpauser);

        blsPkCompendium = new BLSPublicKeyCompendium();

        /**
         * First, deploy upgradeable proxy contracts that **will point** to the implementations. Since the implementation contracts are
         * not yet deployed, we give these proxies an empty contract as the initial implementation, to act as if they have no code.
         */
        EmptyContract emptyContract = new EmptyContract();
        delegation = DelegationManager(
            address(new TransparentUpgradeableProxy(address(emptyContract), address(eigenLayerProxyAdmin), ""))
        );
        strategyManager = StrategyManager(
            address(new TransparentUpgradeableProxy(address(emptyContract), address(eigenLayerProxyAdmin), ""))
        );
        slasher = Slasher(
            address(new TransparentUpgradeableProxy(address(emptyContract), address(eigenLayerProxyAdmin), ""))
        );
        delayedWithdrawalRouter = DelayedWithdrawalRouter(
            address(new TransparentUpgradeableProxy(address(emptyContract), address(eigenLayerProxyAdmin), ""))
        );

        ethPOSDeposit = new ETHPOSDepositMock();
        podImplementation = new EigenPod(
                ethPOSDeposit, 
                delayedWithdrawalRouter,
                IEigenPodManager(podManagerAddress),
                REQUIRED_BALANCE_WEI
        );
        eigenPodBeacon = new UpgradeableBeacon(address(podImplementation));

        // this contract is deployed later to keep its address the same (for these tests)
        eigenPodManager = EigenPodManager(
            address(new TransparentUpgradeableProxy(address(emptyContract), address(eigenLayerProxyAdmin), ""))
        );

        // Second, deploy the *implementation* contracts, using the *proxy contracts* as inputs
        DelegationManager delegationImplementation = new DelegationManager(strategyManager, slasher);
        StrategyManager strategyManagerImplementation = new StrategyManager(delegation, IEigenPodManager(podManagerAddress), slasher);
        Slasher slasherImplementation = new Slasher(strategyManager, delegation);
        EigenPodManager eigenPodManagerImplementation = new EigenPodManager(ethPOSDeposit, eigenPodBeacon, strategyManager, slasher);

        //ensuring that the address of eigenpodmanager doesn't change
        bytes memory code = address(eigenPodManager).code;
        cheats.etch(podManagerAddress, code);
        eigenPodManager = IEigenPodManager(podManagerAddress);

        beaconChainOracle = new BeaconChainOracleMock();
        DelayedWithdrawalRouter delayedWithdrawalRouterImplementation = new DelayedWithdrawalRouter(IEigenPodManager(podManagerAddress));

        address initialOwner = address(this);
        // Third, upgrade the proxy contracts to use the correct implementation contracts and initialize them.
        eigenLayerProxyAdmin.upgradeAndCall(
            TransparentUpgradeableProxy(payable(address(delegation))),
            address(delegationImplementation),
            abi.encodeWithSelector(
                DelegationManager.initialize.selector,
                initialOwner,
                pauserReg,
                0/*initialPausedStatus*/
            )
        );
        eigenLayerProxyAdmin.upgradeAndCall(
            TransparentUpgradeableProxy(payable(address(strategyManager))),
            address(strategyManagerImplementation),
            abi.encodeWithSelector(
                StrategyManager.initialize.selector,
                initialOwner,
                initialOwner,
                pauserReg,
                0/*initialPausedStatus*/,
                0/*withdrawalDelayBlocks*/
            )
        );
        eigenLayerProxyAdmin.upgradeAndCall(
            TransparentUpgradeableProxy(payable(address(slasher))),
            address(slasherImplementation),
            abi.encodeWithSelector(
                Slasher.initialize.selector,
                initialOwner,
                pauserReg,
                0/*initialPausedStatus*/
            )
        );
        // TODO: add `cheats.expectEmit` calls for initialization events
        eigenLayerProxyAdmin.upgradeAndCall(
            TransparentUpgradeableProxy(payable(address(eigenPodManager))),
            address(eigenPodManagerImplementation),
            abi.encodeWithSelector(
                EigenPodManager.initialize.selector,
                type(uint256).max, // maxPods
                beaconChainOracle,
                initialOwner,
                pauserReg,
                0/*initialPausedStatus*/
            )
        );
        uint256 initPausedStatus = 0;
        uint256 withdrawalDelayBlocks = WITHDRAWAL_DELAY_BLOCKS;
        eigenLayerProxyAdmin.upgradeAndCall(
            TransparentUpgradeableProxy(payable(address(delayedWithdrawalRouter))),
            address(delayedWithdrawalRouterImplementation),
            abi.encodeWithSelector(DelayedWithdrawalRouter.initialize.selector, initialOwner, pauserReg, initPausedStatus, withdrawalDelayBlocks)
        );
        generalServiceManager1 = new ServiceManagerMock(slasher);

        generalReg1 = new MiddlewareRegistryMock(
             generalServiceManager1,
             strategyManager
        );

        cheats.deal(address(podOwner), 5*stakeAmount);     

        fuzzedAddressMapping[address(0)] = true;
        fuzzedAddressMapping[address(eigenLayerProxyAdmin)] = true;
        fuzzedAddressMapping[address(strategyManager)] = true;
        fuzzedAddressMapping[address(eigenPodManager)] = true;
        fuzzedAddressMapping[address(delegation)] = true;
        fuzzedAddressMapping[address(slasher)] = true;
        fuzzedAddressMapping[address(generalServiceManager1)] = true;
        fuzzedAddressMapping[address(generalReg1)] = true;
    }

    function testStaking() public {
        cheats.startPrank(podOwner);
        IEigenPod newPod = eigenPodManager.getPod(podOwner);
        cheats.expectEmit(true, true, true, true, address(newPod));
        emit EigenPodStaked(pubkey);
        eigenPodManager.stake{value: stakeAmount}(pubkey, signature, depositDataRoot);
        cheats.stopPrank();
    }

    function testWithdrawBeforeRestaking() public {
        testStaking();
        IEigenPod pod = eigenPodManager.getPod(podOwner);
        require(pod.hasRestaked() == false, "Pod should not be restaked");

        // simulate a withdrawal
        cheats.deal(address(pod), stakeAmount);
        cheats.startPrank(podOwner);
        cheats.expectEmit(true, true, true, true, address(delayedWithdrawalRouter));
        emit DelayedWithdrawalCreated(podOwner, podOwner, stakeAmount, delayedWithdrawalRouter.userWithdrawalsLength(podOwner));
        pod.withdrawBeforeRestaking();
        require(_getLatestDelayedWithdrawalAmount(podOwner) == stakeAmount, "Payment amount should be stake amount");
        require(pod.mostRecentWithdrawalBlockNumber() == uint64(block.number), "Most recent withdrawal block number not updated");
    }

    function testWithdrawBeforeRestakingAfterRestaking() public {
        // ./solidityProofGen "ValidatorFieldsProof" 61336 true "data/slot_58000/oracle_capella_beacon_state_58100.ssz" "withdrawalCredentialAndBalanceProof_61336.json"
        setJSON("./src/test/test-data/withdrawalCredentialAndBalanceProof_61336.json");
        IEigenPod pod = _testDeployAndVerifyNewEigenPod(podOwner, signature, depositDataRoot);

        cheats.expectRevert(bytes("EigenPod.hasNeverRestaked: restaking is enabled"));
        cheats.startPrank(podOwner);
        pod.withdrawBeforeRestaking();
        cheats.stopPrank();
    }

    function testWithdrawFromPod() public {
        cheats.startPrank(podOwner);
        eigenPodManager.stake{value: stakeAmount}(pubkey, signature, depositDataRoot);
        cheats.stopPrank();

        IEigenPod pod = eigenPodManager.getPod(podOwner);
        cheats.deal(address(pod), stakeAmount);

        cheats.startPrank(podOwner);
        uint256 userWithdrawalsLength = delayedWithdrawalRouter.userWithdrawalsLength(podOwner);
        // cheats.expectEmit(true, true, true, true, address(delayedWithdrawalRouter));
        cheats.expectEmit(true, true, true, true);
        emit DelayedWithdrawalCreated(podOwner, podOwner, stakeAmount, userWithdrawalsLength);
        pod.withdrawBeforeRestaking();
        cheats.stopPrank();
        require(address(pod).balance == 0, "Pod balance should be 0");
    }

    function testAttemptedWithdrawalAfterVerifyingWithdrawalCredentials() public {
        testDeployAndVerifyNewEigenPod();
        IEigenPod pod = eigenPodManager.getPod(podOwner);
        cheats.startPrank(podOwner);
        cheats.expectRevert(bytes("EigenPod.hasNeverRestaked: restaking is enabled"));
        IEigenPod(pod).withdrawBeforeRestaking();
        cheats.stopPrank();
    }

    function testFullWithdrawalProof() public {
        setJSON("./src/test/test-data/fullWithdrawalProof.json");
        BeaconChainProofs.WithdrawalProofs memory proofs = _getWithdrawalProof();
        withdrawalFields = getWithdrawalFields();   
        validatorFields = getValidatorFields();

        Relayer relay = new Relayer();

        bytes32 beaconStateRoot = getBeaconStateRoot();
        relay.verifyWithdrawalProofs(beaconStateRoot, proofs, withdrawalFields);

    }

    /// @notice This test is to ensure the full withdrawal flow works
    function testFullWithdrawalFlow() public returns (IEigenPod) {
        //this call is to ensure that validator 61336 has proven their withdrawalcreds
        // ./solidityProofGen "ValidatorFieldsProof" 61336 true "data/slot_58000/oracle_capella_beacon_state_58100.ssz" "withdrawalCredentialAndBalanceProof_61336.json"
        setJSON("./src/test/test-data/withdrawalCredentialAndBalanceProof_61336.json");
        _testDeployAndVerifyNewEigenPod(podOwner, signature, depositDataRoot);
        IEigenPod newPod = eigenPodManager.getPod(podOwner);

        // ./solidityProofGen "WithdrawalFieldsProof" 61336 2262 "data/slot_43222/oracle_capella_beacon_state_43300.ssz" "data/slot_43222/capella_block_header_43222.json" "data/slot_43222/capella_block_43222.json" fullWithdrawalProof.json
        setJSON("./src/test/test-data/fullWithdrawalProof.json");
        BeaconChainProofs.WithdrawalProofs memory withdrawalProofs = _getWithdrawalProof();
        bytes memory validatorFieldsProof = abi.encodePacked(getValidatorProof());
        withdrawalFields = getWithdrawalFields();   
        validatorFields = getValidatorFields();
        bytes32 newBeaconStateRoot = getBeaconStateRoot();
        BeaconChainOracleMock(address(beaconChainOracle)).setBeaconChainStateRoot(newBeaconStateRoot);

        uint64 restakedExecutionLayerGweiBefore = newPod.restakedExecutionLayerGwei();
        uint64 withdrawalAmountGwei = Endian.fromLittleEndianUint64(withdrawalFields[BeaconChainProofs.WITHDRAWAL_VALIDATOR_AMOUNT_INDEX]);
        uint64 leftOverBalanceWEI = uint64(withdrawalAmountGwei - newPod.REQUIRED_BALANCE_GWEI()) * uint64(GWEI_TO_WEI);
        uint40 validatorIndex = uint40(Endian.fromLittleEndianUint64(withdrawalFields[BeaconChainProofs.WITHDRAWAL_VALIDATOR_INDEX_INDEX]));
        cheats.deal(address(newPod), leftOverBalanceWEI);
        
        uint256 delayedWithdrawalRouterContractBalanceBefore = address(delayedWithdrawalRouter).balance;
        cheats.expectEmit(true, true, true, true, address(newPod));
        emit FullWithdrawalRedeemed(validatorIndex, podOwner, withdrawalAmountGwei);
        newPod.verifyAndProcessWithdrawal(withdrawalProofs, validatorFieldsProof, validatorFields, withdrawalFields, 0, 0);
        require(newPod.restakedExecutionLayerGwei() -  restakedExecutionLayerGweiBefore == newPod.REQUIRED_BALANCE_GWEI(),
            "restakedExecutionLayerGwei has not been incremented correctly");
        require(address(delayedWithdrawalRouter).balance - delayedWithdrawalRouterContractBalanceBefore == leftOverBalanceWEI,
            "pod delayed withdrawal balance hasn't been updated correctly");

        cheats.roll(block.number + WITHDRAWAL_DELAY_BLOCKS + 1);
        uint podOwnerBalanceBefore = address(podOwner).balance;
        delayedWithdrawalRouter.claimDelayedWithdrawals(podOwner, 1);
        require(address(podOwner).balance - podOwnerBalanceBefore == leftOverBalanceWEI, "Pod owner balance hasn't been updated correctly");
        return newPod;
    }

    /// @notice This test is to ensure that the partial withdrawal flow works correctly
    function testPartialWithdrawalFlow() public returns(IEigenPod) {
        //this call is to ensure that validator 61068 has proven their withdrawalcreds
        setJSON("./src/test/test-data/withdrawalCredentialAndBalanceProof_61068.json");
        _testDeployAndVerifyNewEigenPod(podOwner, signature, depositDataRoot);
        IEigenPod newPod = eigenPodManager.getPod(podOwner);

        //generate partialWithdrawalProofs.json with: 
        // ./solidityProofGen "WithdrawalFieldsProof" 61068 656 "data/slot_58000/oracle_capella_beacon_state_58100.ssz" "data/slot_58000/capella_block_header_58000.json" "data/slot_58000/capella_block_58000.json" "partialWithdrawalProof.json"
        setJSON("./src/test/test-data/partialWithdrawalProof.json");
        BeaconChainProofs.WithdrawalProofs memory withdrawalProofs = _getWithdrawalProof();
        bytes memory validatorFieldsProof = abi.encodePacked(getValidatorProof());

        withdrawalFields = getWithdrawalFields();   
        validatorFields = getValidatorFields();
        bytes32 newBeaconStateRoot = getBeaconStateRoot();
        BeaconChainOracleMock(address(beaconChainOracle)).setBeaconChainStateRoot(newBeaconStateRoot);

        uint64 withdrawalAmountGwei = Endian.fromLittleEndianUint64(withdrawalFields[BeaconChainProofs.WITHDRAWAL_VALIDATOR_AMOUNT_INDEX]);
        uint64 slot = Endian.fromLittleEndianUint64(withdrawalProofs.slotRoot);
        uint40 validatorIndex = uint40(Endian.fromLittleEndianUint64(withdrawalFields[BeaconChainProofs.WITHDRAWAL_VALIDATOR_INDEX_INDEX]));

        cheats.deal(address(newPod), stakeAmount);    

        uint256 delayedWithdrawalRouterContractBalanceBefore = address(delayedWithdrawalRouter).balance;
        cheats.expectEmit(true, true, true, true, address(newPod));
        emit PartialWithdrawalRedeemed(validatorIndex, podOwner, withdrawalAmountGwei);
        newPod.verifyAndProcessWithdrawal(withdrawalProofs, validatorFieldsProof, validatorFields, withdrawalFields, 0, 0);
        require(newPod.provenPartialWithdrawal(validatorIndex, slot), "provenPartialWithdrawal should be true");
        withdrawalAmountGwei = uint64(withdrawalAmountGwei*GWEI_TO_WEI);
        require(address(delayedWithdrawalRouter).balance - delayedWithdrawalRouterContractBalanceBefore == withdrawalAmountGwei,
            "pod delayed withdrawal balance hasn't been updated correctly");

        cheats.roll(block.number + WITHDRAWAL_DELAY_BLOCKS + 1);
        uint podOwnerBalanceBefore = address(podOwner).balance;
        delayedWithdrawalRouter.claimDelayedWithdrawals(podOwner, 1);
        require(address(podOwner).balance - podOwnerBalanceBefore == withdrawalAmountGwei, "Pod owner balance hasn't been updated correctly");
        return newPod;
    }

    /// @notice verifies that multiple partial withdrawals can be made before a full withdrawal
    function testProvingMultipleWithdrawalsForSameSlot(/*uint256 numPartialWithdrawals*/) public {
        IEigenPod newPod = testPartialWithdrawalFlow();

        BeaconChainProofs.WithdrawalProofs memory withdrawalProofs = _getWithdrawalProof();
        bytes memory validatorFieldsProof = abi.encodePacked(getValidatorProof());
        withdrawalFields = getWithdrawalFields();   
        validatorFields = getValidatorFields();

        cheats.expectRevert(bytes("EigenPod._processPartialWithdrawal: partial withdrawal has already been proven for this slot"));
        newPod.verifyAndProcessWithdrawal(withdrawalProofs, validatorFieldsProof, validatorFields, withdrawalFields, 0, 0);
    }

    /// @notice verifies that multiple full withdrawals for a single validator fail
    function testDoubleFullWithdrawal() public {
        IEigenPod newPod = testFullWithdrawalFlow();
        BeaconChainProofs.WithdrawalProofs memory withdrawalProofs = _getWithdrawalProof();
        bytes memory validatorFieldsProof = abi.encodePacked(getValidatorProof());
        withdrawalFields = getWithdrawalFields();   
        validatorFields = getValidatorFields();
        cheats.expectRevert(bytes("EigenPod.verifyBeaconChainFullWithdrawal: VALIDATOR_STATUS is WITHDRAWN or invalid VALIDATOR_STATUS"));
        newPod.verifyAndProcessWithdrawal(withdrawalProofs, validatorFieldsProof, validatorFields, withdrawalFields, 0, 0);
    }

    function testDeployAndVerifyNewEigenPod() public returns(IEigenPod) {
        // ./solidityProofGen "ValidatorFieldsProof" 61068 false "data/slot_58000/oracle_capella_beacon_state_58100.ssz" "withdrawalCredentialAndBalanceProof_61068.json"
        setJSON("./src/test/test-data/withdrawalCredentialAndBalanceProof_61068.json");
        return _testDeployAndVerifyNewEigenPod(podOwner, signature, depositDataRoot);
    }

    // //test freezing operator after a beacon chain slashing event
    function testUpdateSlashedBeaconBalance() public {
        //make initial deposit
        // ./solidityProofGen "ValidatorFieldsProof" 61511 true "data/slot_209635/oracle_capella_beacon_state_209635.ssz" "withdrawalCredentialAndBalanceProof_61511.json"
        setJSON("./src/test/test-data/slashedProofs/notOvercommittedBalanceProof_61511.json");
        _testDeployAndVerifyNewEigenPod(podOwner, signature, depositDataRoot);
        IEigenPod newPod = eigenPodManager.getPod(podOwner);

        // ./solidityProofGen "ValidatorFieldsProof" 61511 false  "data/slot_209635/oracle_capella_beacon_state_209635.ssz" "withdrawalCredentialAndBalanceProof_61511.json"
        setJSON("./src/test/test-data/slashedProofs/overcommittedBalanceProof_61511.json");
        _proveOverCommittedStake(newPod);
        
        uint256 beaconChainETHShares = strategyManager.stakerStrategyShares(podOwner, strategyManager.beaconChainETHStrategy());

        require(beaconChainETHShares == 0, "strategyManager shares not updated correctly");
    }

    //test deploying an eigen pod with mismatched withdrawal credentials between the proof and the actual pod's address
    function testDeployNewEigenPodWithWrongWithdrawalCreds(address wrongWithdrawalAddress) public {
        setJSON("./src/test/test-data/withdrawalCredentialAndBalanceProof_61068.json");
        cheats.startPrank(podOwner);
        eigenPodManager.stake{value: stakeAmount}(pubkey, signature, depositDataRoot);
        cheats.stopPrank();

        IEigenPod newPod;
        newPod = eigenPodManager.getPod(podOwner);
        // make sure that wrongWithdrawalAddress is not set to actual pod address
        cheats.assume(wrongWithdrawalAddress != address(newPod));

        validatorFields = getValidatorFields();
        validatorFields[1] = abi.encodePacked(bytes1(uint8(1)), bytes11(0), wrongWithdrawalAddress).toBytes32(0);
        BeaconChainProofs.ValidatorFieldsAndBalanceProofs memory proofs = _getValidatorFieldsAndBalanceProof();
        uint64 blockNumber = 1;

        cheats.expectRevert(bytes("EigenPod.verifyCorrectWithdrawalCredentials: Proof is not for this EigenPod"));
        newPod.verifyWithdrawalCredentialsAndBalance(blockNumber, validatorIndex0, proofs, validatorFields);
    }

    //test that when withdrawal credentials are verified more than once, it reverts
    function testDeployNewEigenPodWithActiveValidator() public {
        // ./solidityProofGen "ValidatorFieldsProof" 61068 false "data/slot_58000/oracle_capella_beacon_state_58100.ssz" "withdrawalCredentialAndBalanceProof_61068.json"
        setJSON("./src/test/test-data/withdrawalCredentialAndBalanceProof_61068.json");
        IEigenPod pod = _testDeployAndVerifyNewEigenPod(podOwner, signature, depositDataRoot);

        uint64 blockNumber = 1;
        uint40 validatorIndex = uint40(getValidatorIndex());
        BeaconChainProofs.ValidatorFieldsAndBalanceProofs memory proofs = _getValidatorFieldsAndBalanceProof();
        validatorFields = getValidatorFields();
        cheats.expectRevert(bytes("EigenPod.verifyCorrectWithdrawalCredentials: Validator must be inactive to prove withdrawal credentials"));
        pod.verifyWithdrawalCredentialsAndBalance(blockNumber, validatorIndex, proofs, validatorFields);
    }

    function testVerifyWithdrawalCredentialsWithInadequateBalance() public {
         // ./solidityProofGen "ValidatorFieldsProof" 61068 false "data/slot_58000/oracle_capella_beacon_state_58100.ssz" "withdrawalCredentialAndBalanceProof_61068.json"
        setJSON("./src/test/test-data/withdrawalCredentialAndBalanceProof_61068.json");
        BeaconChainProofs.ValidatorFieldsAndBalanceProofs memory proofs = _getValidatorFieldsAndBalanceProof();
        validatorFields = getValidatorFields();
        bytes32 newBeaconStateRoot = getBeaconStateRoot();
        uint40 validatorIndex = uint40(getValidatorIndex());
        BeaconChainOracleMock(address(beaconChainOracle)).setBeaconChainStateRoot(newBeaconStateRoot);


        cheats.startPrank(podOwner);
        eigenPodManager.stake{value: stakeAmount}(pubkey, signature, depositDataRoot);
        cheats.stopPrank();
        IEigenPod newPod = eigenPodManager.getPod(podOwner);
        uint64 blockNumber = 1;

        //set the validator balance to less than REQUIRED_BALANCE_WEI
        proofs.balanceRoot = bytes32(0);

        cheats.expectRevert(bytes("EigenPod.verifyCorrectWithdrawalCredentials: ETH validator's balance must be greater than or equal to the restaked balance per validator"));
        newPod.verifyWithdrawalCredentialsAndBalance(blockNumber, validatorIndex, proofs, validatorFields);
    }

    function testProveOverComittedStakeOnWithdrawnValidator() public {
        // ./solidityProofGen "ValidatorFieldsProof" 61511 true "data/slot_209635/oracle_capella_beacon_state_209635.ssz" "withdrawalCredentialAndBalanceProof_61511.json"
        setJSON("./src/test/test-data/slashedProofs/notOvercommittedBalanceProof_61511.json");
        _testDeployAndVerifyNewEigenPod(podOwner, signature, depositDataRoot);
        IEigenPod newPod = eigenPodManager.getPod(podOwner);

        // ./solidityProofGen "ValidatorFieldsProof" 61511 false  "data/slot_209635/oracle_capella_beacon_state_209635.ssz" "withdrawalCredentialAndBalanceProof_61511.json"
        //setJSON("./src/test/test-data/slashedProofs/overcommittedBalanceProof_61511.json");
        emit log_named_address("podOwner", podOwner);
        validatorFields = getValidatorFields();
        uint40 validatorIndex = uint40(getValidatorIndex());
        bytes32 newBeaconStateRoot = getBeaconStateRoot();
        BeaconChainOracleMock(address(beaconChainOracle)).setBeaconChainStateRoot(newBeaconStateRoot);
        BeaconChainProofs.ValidatorFieldsAndBalanceProofs memory proofs = _getValidatorFieldsAndBalanceProof();
        //set slashed status to false, and balance to 0
        proofs.balanceRoot = bytes32(0);
        validatorFields[3] = bytes32(0);
        cheats.expectRevert(bytes("EigenPod.verifyOvercommittedStake: Validator must be slashed to be overcommitted"));
        newPod.verifyOvercommittedStake(validatorIndex, proofs, validatorFields, 0, uint64(block.number));

    }

    function getBeaconChainETHShares(address staker) internal view returns(uint256) {
        return strategyManager.stakerStrategyShares(staker, strategyManager.beaconChainETHStrategy());
    }

    // // 3. Single withdrawal credential
    // // Test: Owner proves an withdrawal credential.
    // // Expected Behaviour: beaconChainETH shares should increment by REQUIRED_BALANCE_WEI
    // //                     validator status should be marked as ACTIVE

    function testProveSingleWithdrawalCredential() public {
        // get beaconChainETH shares
        uint256 beaconChainETHBefore = getBeaconChainETHShares(podOwner);

        // ./solidityProofGen "ValidatorFieldsProof" 61068 false "data/slot_58000/oracle_capella_beacon_state_58100.ssz" "withdrawalCredentialAndBalanceProof_61068.json"
        setJSON("./src/test/test-data/withdrawalCredentialAndBalanceProof_61068.json");
        IEigenPod pod = _testDeployAndVerifyNewEigenPod(podOwner, signature, depositDataRoot);
        uint40 validatorIndex = uint40(getValidatorIndex());

        uint256 beaconChainETHAfter = getBeaconChainETHShares(pod.podOwner());
        assertTrue(beaconChainETHAfter - beaconChainETHBefore == pod.REQUIRED_BALANCE_WEI());
        assertTrue(pod.validatorStatus(validatorIndex) == IEigenPod.VALIDATOR_STATUS.ACTIVE);
    }

    // // 5. Prove overcommitted balance
    // // Setup: Run (3). 
    // // Test: Watcher proves an overcommitted balance for validator from (3).
    // // Expected Behaviour: beaconChainETH shares should decrement by REQUIRED_BALANCE_WEI
    // //                     validator status should be marked as OVERCOMMITTED

    function testProveOverCommittedBalance() public {
        // ./solidityProofGen "ValidatorFieldsProof" 61511 true "data/slot_209635/oracle_capella_beacon_state_209635.ssz" "withdrawalCredentialAndBalanceProof_61511.json"
        setJSON("./src/test/test-data/slashedProofs/notOvercommittedBalanceProof_61511.json");
        IEigenPod newPod = _testDeployAndVerifyNewEigenPod(podOwner, signature, depositDataRoot);
        // get beaconChainETH shares
        uint256 beaconChainETHBefore = getBeaconChainETHShares(podOwner);

        // ./solidityProofGen "ValidatorFieldsProof" 61511 false  "data/slot_209635/oracle_capella_beacon_state_209635.ssz" "withdrawalCredentialAndBalanceProof_61511.json"
        setJSON("./src/test/test-data/slashedProofs/overcommittedBalanceProof_61511.json");
        // prove overcommitted balance
        _proveOverCommittedStake(newPod);

        uint40 validatorIndex = uint40(getValidatorIndex());

        assertTrue(beaconChainETHBefore - getBeaconChainETHShares(podOwner) == newPod.REQUIRED_BALANCE_WEI(), "BeaconChainETHShares not updated");
        assertTrue(newPod.validatorStatus(validatorIndex) == IEigenPod.VALIDATOR_STATUS.OVERCOMMITTED, "validator status not set correctly");
    }

    function testDeployingEigenPodRevertsWhenPaused() external {
        // pause the contract
        cheats.startPrank(pauser);
        eigenPodManager.pause(2 ** PAUSED_NEW_EIGENPODS);
        cheats.stopPrank();

        cheats.startPrank(podOwner);
        cheats.expectRevert(bytes("Pausable: index is paused"));
        eigenPodManager.stake{value: stakeAmount}(pubkey, signature, depositDataRoot);
        cheats.stopPrank();
    }

    function testCreatePodWhenPaused() external {
        // pause the contract
        cheats.startPrank(pauser);
        eigenPodManager.pause(2 ** PAUSED_NEW_EIGENPODS);
        cheats.stopPrank();

        cheats.startPrank(podOwner);
        cheats.expectRevert(bytes("Pausable: index is paused"));
        eigenPodManager.createPod();
        cheats.stopPrank();
    }

    function testStakeOnEigenPodFromNonPodManagerAddress(address nonPodManager) external fuzzedAddress(nonPodManager) {
        cheats.assume(nonPodManager != address(eigenPodManager));

        cheats.startPrank(podOwner);
        eigenPodManager.stake{value: stakeAmount}(pubkey, signature, depositDataRoot);
        cheats.stopPrank();
        IEigenPod newPod = eigenPodManager.getPod(podOwner);

        cheats.deal(nonPodManager, stakeAmount);     

        cheats.startPrank(nonPodManager);
        cheats.expectRevert(bytes("EigenPod.onlyEigenPodManager: not eigenPodManager"));
        newPod.stake{value: stakeAmount}(pubkey, signature, depositDataRoot);
        cheats.stopPrank();
    }

<<<<<<< HEAD
    function testCreatePodWhenPaused() external {
        // pause the contract
        cheats.startPrank(eigenPodManager.pauserRegistry().pauser());
        eigenPodManager.pause(2 ** PAUSED_NEW_EIGENPODS);
        cheats.stopPrank();

        cheats.startPrank(podOwner);
        cheats.expectRevert(bytes("Pausable: index is paused"));
        eigenPodManager.createPod();
        cheats.stopPrank();
    }

    function testStakeOnEigenPodFromNonPodManagerAddress(address nonPodManager) external fuzzedAddress(nonPodManager) {
        cheats.assume(nonPodManager != address(eigenPodManager));

        cheats.startPrank(podOwner);
        eigenPodManager.stake{value: stakeAmount}(pubkey, signature, depositDataRoot);
        cheats.stopPrank();
        IEigenPod newPod = eigenPodManager.getPod(podOwner);

        cheats.deal(nonPodManager, stakeAmount);     

        cheats.startPrank(nonPodManager);
        cheats.expectRevert(bytes("EigenPod.onlyEigenPodManager: not eigenPodManager"));
        newPod.stake{value: stakeAmount}(pubkey, signature, depositDataRoot);
        cheats.stopPrank();
    }

=======
>>>>>>> 852199fe
    function testCallWithdrawBeforeRestakingFromNonOwner(address nonPodOwner) external fuzzedAddress(nonPodOwner) {
        cheats.assume(nonPodOwner != podOwner);
        testStaking();
        IEigenPod pod = eigenPodManager.getPod(podOwner);
        require(pod.hasRestaked() == false, "Pod should not be restaked");

        //simulate a withdrawal
        cheats.startPrank(nonPodOwner);
        cheats.expectRevert(bytes("EigenPod.onlyEigenPodOwner: not podOwner"));
        pod.withdrawBeforeRestaking();
    }
    

    function testWithdrawRestakedBeaconChainETHRevertsWhenPaused() external {
        // pause the contract
        cheats.startPrank(pauser);
        eigenPodManager.pause(2 ** PAUSED_WITHDRAW_RESTAKED_ETH);
        cheats.stopPrank();

        address recipient = address(this);
        uint256 amount = 1e18;
        cheats.startPrank(address(eigenPodManager.strategyManager()));
        cheats.expectRevert(bytes("Pausable: index is paused"));
        eigenPodManager.withdrawRestakedBeaconChainETH(podOwner, recipient, amount);
        cheats.stopPrank();
    }

    function testVerifyCorrectWithdrawalCredentialsRevertsWhenPaused() external {
        setJSON("./src/test/test-data/withdrawalCredentialAndBalanceProof_61068.json");
        BeaconChainProofs.ValidatorFieldsAndBalanceProofs memory proofs = _getValidatorFieldsAndBalanceProof();
        validatorFields = getValidatorFields();
        bytes32 newBeaconStateRoot = getBeaconStateRoot();
        uint40 validatorIndex = uint40(getValidatorIndex());
        BeaconChainOracleMock(address(beaconChainOracle)).setBeaconChainStateRoot(newBeaconStateRoot);

        IEigenPod newPod = eigenPodManager.getPod(podOwner);

        cheats.startPrank(podOwner);
        cheats.expectEmit(true, true, true, true, address(newPod));
        emit EigenPodStaked(pubkey);
        eigenPodManager.stake{value: stakeAmount}(pubkey, signature, depositDataRoot);
        cheats.stopPrank();
        uint64 blockNumber = 1;

        // pause the contract
        cheats.startPrank(pauser);
        eigenPodManager.pause(2 ** PAUSED_EIGENPODS_VERIFY_CREDENTIALS);
        cheats.stopPrank();

        cheats.expectRevert(bytes("EigenPod.onlyWhenNotPaused: index is paused in EigenPodManager"));
        newPod.verifyWithdrawalCredentialsAndBalance(blockNumber, validatorIndex, proofs, validatorFields);
    }

    function testVerifyOvercommittedStakeRevertsWhenPaused() external {
        // ./solidityProofGen "ValidatorFieldsProof" 61511 true "data/slot_209635/oracle_capella_beacon_state_209635.ssz" "withdrawalCredentialAndBalanceProof_61511.json"
         setJSON("./src/test/test-data/slashedProofs/notOvercommittedBalanceProof_61511.json");
        IEigenPod newPod = _testDeployAndVerifyNewEigenPod(podOwner, signature, depositDataRoot);

        // ./solidityProofGen "ValidatorFieldsProof" 61511 false  "data/slot_209635/oracle_capella_beacon_state_209635.ssz" "withdrawalCredentialAndBalanceProof_61511.json"
        setJSON("./src/test/test-data/slashedProofs/overcommittedBalanceProof_61511.json");
        validatorFields = getValidatorFields();
        uint40 validatorIndex = uint40(getValidatorIndex());
        bytes32 newBeaconStateRoot = getBeaconStateRoot();
        BeaconChainOracleMock(address(beaconChainOracle)).setBeaconChainStateRoot(newBeaconStateRoot);
        BeaconChainProofs.ValidatorFieldsAndBalanceProofs memory proofs = _getValidatorFieldsAndBalanceProof();
        

        // pause the contract
        cheats.startPrank(pauser);
        eigenPodManager.pause(2 ** PAUSED_EIGENPODS_VERIFY_OVERCOMMITTED);
        cheats.stopPrank();

        cheats.expectRevert(bytes("EigenPod.onlyWhenNotPaused: index is paused in EigenPodManager"));
        newPod.verifyOvercommittedStake(validatorIndex, proofs, validatorFields, 0, 0);    
    }


    function _proveOverCommittedStake(IEigenPod newPod) internal {
        validatorFields = getValidatorFields();
        uint40 validatorIndex = uint40(getValidatorIndex());
        bytes32 newBeaconStateRoot = getBeaconStateRoot();
        BeaconChainOracleMock(address(beaconChainOracle)).setBeaconChainStateRoot(newBeaconStateRoot);
        BeaconChainProofs.ValidatorFieldsAndBalanceProofs memory proofs = _getValidatorFieldsAndBalanceProof();
        cheats.expectEmit(true, true, true, true, address(newPod));
        emit ValidatorOvercommitted(validatorIndex);
        newPod.verifyOvercommittedStake(validatorIndex, proofs, validatorFields, 0, uint64(block.number));
    }

    function testStake(bytes calldata _pubkey, bytes calldata _signature, bytes32 _depositDataRoot) public {
        // should fail if no/wrong value is provided
        cheats.startPrank(podOwner);
        cheats.expectRevert("EigenPod.stake: must initially stake for any validator with 32 ether");
        eigenPodManager.stake(_pubkey, _signature, _depositDataRoot);
        cheats.expectRevert("EigenPod.stake: must initially stake for any validator with 32 ether");
        eigenPodManager.stake{value: 12 ether}(_pubkey, _signature, _depositDataRoot);

        IEigenPod newPod = eigenPodManager.getPod(podOwner);

        // successful call
        cheats.expectEmit(true, true, true, true, address(newPod));
        emit EigenPodStaked(_pubkey);
        eigenPodManager.stake{value: 32 ether}(_pubkey, _signature, _depositDataRoot);
        cheats.stopPrank();
    }

    /// @notice Test that the Merkle proof verification fails when the proof length is 0
    function testVerifyInclusionSha256FailsForEmptyProof(
        bytes32 root,
        bytes32 leaf,
        uint256 index
    ) public {
        bytes memory emptyProof = new bytes(0);
        cheats.expectRevert(bytes("Merkle.processInclusionProofSha256: proof length should be a non-zero multiple of 32"));
        Merkle.verifyInclusionSha256(emptyProof, root, leaf, index);
    }

    /// @notice Test that the Merkle proof verification fails when the proof length is not a multple of 32
    function testVerifyInclusionSha256FailsForNonMultipleOf32ProofLength(
        bytes32 root,
        bytes32 leaf,
        uint256 index,
        bytes memory proof
    ) public {
        cheats.assume(proof.length % 32 != 0);
        cheats.expectRevert(bytes("Merkle.processInclusionProofSha256: proof length should be a non-zero multiple of 32"));
        Merkle.verifyInclusionSha256(proof, root, leaf, index);
    }

    /// @notice Test that the Merkle proof verification fails when the proof length is empty
    function testVerifyInclusionKeccakFailsForEmptyProof(
        bytes32 root,
        bytes32 leaf,
        uint256 index
    ) public {
        bytes memory emptyProof = new bytes(0);
        cheats.expectRevert(bytes("Merkle.processInclusionProofKeccak: proof length should be a non-zero multiple of 32"));
        Merkle.verifyInclusionKeccak(emptyProof, root, leaf, index);
    }


    /// @notice Test that the Merkle proof verification fails when the proof length is not a multiple of 32
    function testVerifyInclusionKeccakFailsForNonMultipleOf32ProofLength(
        bytes32 root,
        bytes32 leaf,
        uint256 index,
        bytes memory proof
    ) public {
        cheats.assume(proof.length % 32 != 0);
        cheats.expectRevert(bytes("Merkle.processInclusionProofKeccak: proof length should be a non-zero multiple of 32"));
        Merkle.verifyInclusionKeccak(proof, root, leaf, index);
    }

    // verifies that the `numPod` variable increments correctly on a succesful call to the `EigenPod.stake` function
    function test_incrementNumPodsOnStake(bytes calldata _pubkey, bytes calldata _signature, bytes32 _depositDataRoot) public {
        uint256 numPodsBefore = EigenPodManager(address(eigenPodManager)).numPods();
        testStake(_pubkey, _signature, _depositDataRoot);
        uint256 numPodsAfter = EigenPodManager(address(eigenPodManager)).numPods();
        require(numPodsAfter == numPodsBefore + 1, "numPods did not increment correctly");
    }

    // verifies that the `maxPods` variable is enforced on the `EigenPod.stake` function
    function test_maxPodsEnforcementOnStake(bytes calldata _pubkey, bytes calldata _signature, bytes32 _depositDataRoot) public {
        // set pod limit to current number of pods
<<<<<<< HEAD
        cheats.startPrank(eigenPodManager.pauserRegistry().pauser());
=======
        cheats.startPrank(unpauser);
>>>>>>> 852199fe
        EigenPodManager(address(eigenPodManager)).setMaxPods(EigenPodManager(address(eigenPodManager)).numPods());
        cheats.stopPrank();

        cheats.startPrank(podOwner);
        cheats.expectRevert("EigenPodManager._deployPod: pod limit reached");
<<<<<<< HEAD
        eigenPodManager.stake{value: 32 ether}(_pubkey, _signature, _depositDataRoot);
        cheats.stopPrank();

        // set pod limit to *one more than* current number of pods
        cheats.startPrank(eigenPodManager.pauserRegistry().pauser());
        EigenPodManager(address(eigenPodManager)).setMaxPods(EigenPodManager(address(eigenPodManager)).numPods() + 1);
        cheats.stopPrank();

        IEigenPod newPod = eigenPodManager.getPod(podOwner);

        cheats.startPrank(podOwner);
        // successful call
        cheats.expectEmit(true, true, true, true, address(newPod));
        emit EigenPodStaked(_pubkey);
=======
>>>>>>> 852199fe
        eigenPodManager.stake{value: 32 ether}(_pubkey, _signature, _depositDataRoot);
        cheats.stopPrank();

        // set pod limit to *one more than* current number of pods
        cheats.startPrank(unpauser);
        EigenPodManager(address(eigenPodManager)).setMaxPods(EigenPodManager(address(eigenPodManager)).numPods() + 1);
        cheats.stopPrank();

        IEigenPod newPod = eigenPodManager.getPod(podOwner);

        cheats.startPrank(podOwner);
        // successful call
        cheats.expectEmit(true, true, true, true, address(newPod));
        emit EigenPodStaked(_pubkey);
        eigenPodManager.stake{value: 32 ether}(_pubkey, _signature, _depositDataRoot);
        cheats.stopPrank();
    }

    // verifies that the `numPod` variable increments correctly on a succesful call to the `EigenPod.createPod` function
    function test_incrementNumPodsOnCreatePod() public {
        uint256 numPodsBefore = EigenPodManager(address(eigenPodManager)).numPods();
        eigenPodManager.createPod();
        uint256 numPodsAfter = EigenPodManager(address(eigenPodManager)).numPods();
        require(numPodsAfter == numPodsBefore + 1, "numPods did not increment correctly");
    }

    function test_createPodTwiceFails() public {
        eigenPodManager.createPod();
        cheats.expectRevert(bytes("EigenPodManager.createPod: Sender already has a pod"));
        eigenPodManager.createPod();
    }

    // verifies that the `maxPods` variable is enforced on the `EigenPod.createPod` function
    function test_maxPodsEnforcementOnCreatePod() public {
        // set pod limit to current number of pods
        cheats.startPrank(unpauser);
        uint256 previousValue = EigenPodManager(address(eigenPodManager)).maxPods();
        uint256 newValue = EigenPodManager(address(eigenPodManager)).numPods();
        cheats.expectEmit(true, true, true, true, address(eigenPodManager));
        emit MaxPodsUpdated(previousValue, newValue);
        EigenPodManager(address(eigenPodManager)).setMaxPods(newValue);
        cheats.stopPrank();

        cheats.expectRevert("EigenPodManager._deployPod: pod limit reached");
        eigenPodManager.createPod();

        // set pod limit to *one more than* current number of pods
        cheats.startPrank(unpauser);
        previousValue = EigenPodManager(address(eigenPodManager)).maxPods();
        newValue = EigenPodManager(address(eigenPodManager)).numPods() + 1;
        cheats.expectEmit(true, true, true, true, address(eigenPodManager));
        emit MaxPodsUpdated(previousValue, newValue);
        EigenPodManager(address(eigenPodManager)).setMaxPods(newValue);
        cheats.stopPrank();

        // successful call
        eigenPodManager.createPod();
    }

    function test_setMaxPods(uint256 newValue) public {
        cheats.startPrank(unpauser);
        uint256 previousValue = EigenPodManager(address(eigenPodManager)).maxPods();
        cheats.expectEmit(true, true, true, true, address(eigenPodManager));
        emit MaxPodsUpdated(previousValue, newValue);
        EigenPodManager(address(eigenPodManager)).setMaxPods(newValue);
        cheats.stopPrank();

        require(EigenPodManager(address(eigenPodManager)).maxPods() == newValue, "maxPods value not set correctly");
    }

    function test_setMaxPods_RevertsWhenNotCalledByUnpauser(address notUnpauser) public fuzzedAddress(notUnpauser) {
        cheats.assume(notUnpauser != unpauser);
        uint256 newValue = 0;
        cheats.startPrank(notUnpauser);
        cheats.expectRevert("msg.sender is not permissioned as unpauser");
        EigenPodManager(address(eigenPodManager)).setMaxPods(newValue);
        cheats.stopPrank();
    }

    // verifies that the `numPod` variable increments correctly on a succesful call to the `EigenPod.createPod` function
    function test_incrementNumPodsOnCreatePod() public {
        uint256 numPodsBefore = EigenPodManager(address(eigenPodManager)).numPods();
        eigenPodManager.createPod();
        uint256 numPodsAfter = EigenPodManager(address(eigenPodManager)).numPods();
        require(numPodsAfter == numPodsBefore + 1, "numPods did not increment correctly");
    }

    function test_createPodTwiceFails() public {
        eigenPodManager.createPod();
        cheats.expectRevert(bytes("EigenPodManager.createPod: Sender already has a pod"));
        eigenPodManager.createPod();
    }

    // verifies that the `maxPods` variable is enforced on the `EigenPod.createPod` function
    function test_maxPodsEnforcementOnCreatePod() public {
        // set pod limit to current number of pods
        cheats.startPrank(eigenPodManager.pauserRegistry().pauser());
        uint256 previousValue = EigenPodManager(address(eigenPodManager)).maxPods();
        uint256 newValue = EigenPodManager(address(eigenPodManager)).numPods();
        cheats.expectEmit(true, true, true, true, address(eigenPodManager));
        emit MaxPodsUpdated(previousValue, newValue);
        EigenPodManager(address(eigenPodManager)).setMaxPods(newValue);
        cheats.stopPrank();

        cheats.expectRevert("EigenPodManager._deployPod: pod limit reached");
        eigenPodManager.createPod();

        // set pod limit to *one more than* current number of pods
        cheats.startPrank(eigenPodManager.pauserRegistry().pauser());
        previousValue = EigenPodManager(address(eigenPodManager)).maxPods();
        newValue = EigenPodManager(address(eigenPodManager)).numPods() + 1;
        cheats.expectEmit(true, true, true, true, address(eigenPodManager));
        emit MaxPodsUpdated(previousValue, newValue);
        EigenPodManager(address(eigenPodManager)).setMaxPods(newValue);
        cheats.stopPrank();

        // successful call
        eigenPodManager.createPod();
    }

    function test_setMaxPods(uint256 newValue) public {
        cheats.startPrank(eigenPodManager.pauserRegistry().pauser());
        uint256 previousValue = EigenPodManager(address(eigenPodManager)).maxPods();
        cheats.expectEmit(true, true, true, true, address(eigenPodManager));
        emit MaxPodsUpdated(previousValue, newValue);
        EigenPodManager(address(eigenPodManager)).setMaxPods(newValue);
        cheats.stopPrank();

        require(EigenPodManager(address(eigenPodManager)).maxPods() == newValue, "maxPods value not set correctly");
    }

    function test_setMaxPods_RevertsWhenNotCalledByPauser(address notPauser) public fuzzedAddress(notPauser) {
        cheats.assume(notPauser != eigenPodManager.pauserRegistry().pauser());
        uint256 newValue = 0;
        cheats.startPrank(notPauser);
        cheats.expectRevert("msg.sender is not permissioned as pauser");
        EigenPodManager(address(eigenPodManager)).setMaxPods(newValue);
        cheats.stopPrank();
    }

    // simply tries to register 'sender' as a delegate, setting their 'DelegationTerms' contract in DelegationManager to 'dt'
    // verifies that the storage of DelegationManager contract is updated appropriately
    function _testRegisterAsOperator(address sender, IDelegationTerms dt) internal {
        cheats.startPrank(sender);

        delegation.registerAsOperator(dt);
        assertTrue(delegation.isOperator(sender), "testRegisterAsOperator: sender is not a delegate");

        assertTrue(
            delegation.delegationTerms(sender) == dt, "_testRegisterAsOperator: delegationTerms not set appropriately"
        );

        assertTrue(delegation.isDelegated(sender), "_testRegisterAsOperator: sender not marked as actively delegated");
        cheats.stopPrank();
    }

    function _testDelegateToOperator(address sender, address operator) internal {
        //delegator-specific information
        (IStrategy[] memory delegateStrategies, uint256[] memory delegateShares) =
            strategyManager.getDeposits(sender);

        uint256 numStrats = delegateShares.length;
        assertTrue(numStrats > 0, "_testDelegateToOperator: delegating from address with no deposits");
        uint256[] memory inititalSharesInStrats = new uint256[](numStrats);
        for (uint256 i = 0; i < numStrats; ++i) {
            inititalSharesInStrats[i] = delegation.operatorShares(operator, delegateStrategies[i]);
        }

        cheats.startPrank(sender);
        delegation.delegateTo(operator);
        cheats.stopPrank();

        assertTrue(
            delegation.delegatedTo(sender) == operator,
            "_testDelegateToOperator: delegated address not set appropriately"
        );
        assertTrue(
            delegation.isDelegated(sender),
            "_testDelegateToOperator: delegated status not set appropriately"
        );

        for (uint256 i = 0; i < numStrats; ++i) {
            uint256 operatorSharesBefore = inititalSharesInStrats[i];
            uint256 operatorSharesAfter = delegation.operatorShares(operator, delegateStrategies[i]);
            assertTrue(
                operatorSharesAfter == (operatorSharesBefore + delegateShares[i]),
                "_testDelegateToOperator: delegatedShares not increased correctly"
            );
        }
    }
    function _testDelegation(address operator, address staker)
        internal
    {   
        if (!delegation.isOperator(operator)) {
            _testRegisterAsOperator(operator, IDelegationTerms(operator));
        }

        //making additional deposits to the strategies
        assertTrue(delegation.isNotDelegated(staker) == true, "testDelegation: staker is not delegate");
        _testDelegateToOperator(staker, operator);
        assertTrue(delegation.isDelegated(staker) == true, "testDelegation: staker is not delegate");

        IStrategy[] memory updatedStrategies;
        uint256[] memory updatedShares;
        (updatedStrategies, updatedShares) =
            strategyManager.getDeposits(staker);
    }

    function _testDeployAndVerifyNewEigenPod(address _podOwner, bytes memory _signature, bytes32 _depositDataRoot)
        internal returns (IEigenPod)
    {
        // (beaconStateRoot, beaconStateMerkleProofForValidators, validatorContainerFields, validatorMerkleProof, validatorTreeRoot, validatorRoot) =
        //     getInitialDepositProof(validatorIndex);

        BeaconChainProofs.ValidatorFieldsAndBalanceProofs memory proofs = _getValidatorFieldsAndBalanceProof();
        validatorFields = getValidatorFields();
        bytes32 newBeaconStateRoot = getBeaconStateRoot();
        uint40 validatorIndex = uint40(getValidatorIndex());
        BeaconChainOracleMock(address(beaconChainOracle)).setBeaconChainStateRoot(newBeaconStateRoot);

        IEigenPod newPod = eigenPodManager.getPod(_podOwner);

        cheats.startPrank(_podOwner);
        cheats.expectEmit(true, true, true, true, address(newPod));
        emit EigenPodStaked(pubkey);
        eigenPodManager.stake{value: stakeAmount}(pubkey, _signature, _depositDataRoot);
        cheats.stopPrank();

        uint64 blockNumber = 1;
        cheats.expectEmit(true, true, true, true, address(newPod));
        emit ValidatorRestaked(validatorIndex);
        newPod.verifyWithdrawalCredentialsAndBalance(blockNumber, validatorIndex, proofs, validatorFields);

        IStrategy beaconChainETHStrategy = strategyManager.beaconChainETHStrategy();

        uint256 beaconChainETHShares = strategyManager.stakerStrategyShares(_podOwner, beaconChainETHStrategy);
        require(beaconChainETHShares == REQUIRED_BALANCE_WEI, "strategyManager shares not updated correctly");
        return newPod;
    }

    function _testQueueWithdrawal(
        address depositor,
        uint256[] memory strategyIndexes,
        IStrategy[] memory strategyArray,
        uint256[] memory shareAmounts,
        bool undelegateIfPossible
    )
        internal
        returns (bytes32)
    {
        cheats.startPrank(depositor);

        //make a call with depositor aka podOwner also as withdrawer.
        bytes32 withdrawalRoot = strategyManager.queueWithdrawal(
            strategyIndexes,
            strategyArray,
            shareAmounts,
            depositor,
            // TODO: make this an input
            undelegateIfPossible
        );

        cheats.stopPrank();
        return withdrawalRoot;
    }

    function _getLatestDelayedWithdrawalAmount(address recipient) internal view returns (uint256) {
        return delayedWithdrawalRouter.userDelayedWithdrawalByIndex(recipient, delayedWithdrawalRouter.userWithdrawalsLength(recipient) - 1).amount;
    }

    function _getValidatorFieldsAndBalanceProof() internal returns (BeaconChainProofs.ValidatorFieldsAndBalanceProofs memory) {

        bytes32 balanceRoot = getBalanceRoot();
        BeaconChainProofs.ValidatorFieldsAndBalanceProofs memory proofs = BeaconChainProofs.ValidatorFieldsAndBalanceProofs(
            abi.encodePacked(getWithdrawalCredentialProof()),
            abi.encodePacked(getValidatorBalanceProof()),
            balanceRoot
        );

        return proofs;
    }

    /// @notice this function just generates a valid proof so that we can test other functionalities of the withdrawal flow
    function _getWithdrawalProof() internal returns(BeaconChainProofs.WithdrawalProofs memory) {
        IEigenPod newPod = eigenPodManager.getPod(podOwner);

        //make initial deposit
        cheats.startPrank(podOwner);
        cheats.expectEmit(true, true, true, true, address(newPod));
        emit EigenPodStaked(pubkey);
        eigenPodManager.stake{value: stakeAmount}(pubkey, signature, depositDataRoot);
        cheats.stopPrank();

        
        {
            bytes32 beaconStateRoot = getBeaconStateRoot();
            //set beaconStateRoot
            beaconChainOracle.setBeaconChainStateRoot(beaconStateRoot);
            bytes32 blockHeaderRoot = getBlockHeaderRoot();
            bytes32 blockBodyRoot = getBlockBodyRoot();
            bytes32 slotRoot = getSlotRoot();
            bytes32 blockNumberRoot = getBlockNumberRoot();
            bytes32 executionPayloadRoot = getExecutionPayloadRoot();



            uint256 withdrawalIndex = getWithdrawalIndex();
            uint256 blockHeaderRootIndex = getBlockHeaderRootIndex();


            BeaconChainProofs.WithdrawalProofs memory proofs = BeaconChainProofs.WithdrawalProofs(
                abi.encodePacked(getBlockHeaderProof()),
                abi.encodePacked(getWithdrawalProof()),
                abi.encodePacked(getSlotProof()),
                abi.encodePacked(getExecutionPayloadProof()),
                abi.encodePacked(getBlockNumberProof()),
                uint64(blockHeaderRootIndex),
                uint64(withdrawalIndex),
                blockHeaderRoot,
                blockBodyRoot,
                slotRoot,
                blockNumberRoot,
                executionPayloadRoot
            );
            return proofs;
        }
    }

    function _getValidatorFieldsProof() internal returns(BeaconChainProofs.ValidatorFieldsProof memory) {
        IEigenPod newPod = eigenPodManager.getPod(podOwner);

        //make initial deposit
        cheats.startPrank(podOwner);
        cheats.expectEmit(true, true, true, true, address(newPod));
        emit EigenPodStaked(pubkey);
        eigenPodManager.stake{value: stakeAmount}(pubkey, signature, depositDataRoot);
        cheats.stopPrank();
        
        {
            bytes32 beaconStateRoot = getBeaconStateRoot();
            //set beaconStateRoot
            beaconChainOracle.setBeaconChainStateRoot(beaconStateRoot);
            uint256 validatorIndex = getValidatorIndex(); 
            BeaconChainProofs.ValidatorFieldsProof memory proofs = BeaconChainProofs.ValidatorFieldsProof(
                abi.encodePacked(getValidatorProof()),
                uint40(validatorIndex)
            );
            return proofs;
        }
    }

 }


 contract Relayer is Test {
    function verifyWithdrawalProofs(
        bytes32 beaconStateRoot,
        BeaconChainProofs.WithdrawalProofs calldata proofs,
        bytes32[] calldata withdrawalFields
    ) public view {
        BeaconChainProofs.verifyWithdrawalProofs(beaconStateRoot, proofs, withdrawalFields);
    }
 }<|MERGE_RESOLUTION|>--- conflicted
+++ resolved
@@ -79,7 +79,6 @@
 
     /// @notice Emitted when an ETH validator's withdrawal credentials are successfully verified to be pointed to this eigenPod
     event ValidatorRestaked(uint40 validatorIndex);
-<<<<<<< HEAD
 
     /// @notice Emitted when an ETH validator is proven to have a balance less than `REQUIRED_BALANCE_GWEI` in the beacon chain
     event ValidatorOvercommitted(uint40 validatorIndex);
@@ -87,15 +86,6 @@
     /// @notice Emitted when an ETH validator is prove to have withdrawn from the beacon chain
     event FullWithdrawalRedeemed(uint40 validatorIndex, address indexed recipient, uint64 withdrawalAmountGwei);
 
-=======
-
-    /// @notice Emitted when an ETH validator is proven to have a balance less than `REQUIRED_BALANCE_GWEI` in the beacon chain
-    event ValidatorOvercommitted(uint40 validatorIndex);
-    
-    /// @notice Emitted when an ETH validator is prove to have withdrawn from the beacon chain
-    event FullWithdrawalRedeemed(uint40 validatorIndex, address indexed recipient, uint64 withdrawalAmountGwei);
-
->>>>>>> 852199fe
     /// @notice Emitted when a partial withdrawal claim is successfully redeemed
     event PartialWithdrawalRedeemed(uint40 validatorIndex, address indexed recipient, uint64 partialWithdrawalAmountGwei);
 
@@ -621,37 +611,6 @@
         cheats.stopPrank();
     }
 
-<<<<<<< HEAD
-    function testCreatePodWhenPaused() external {
-        // pause the contract
-        cheats.startPrank(eigenPodManager.pauserRegistry().pauser());
-        eigenPodManager.pause(2 ** PAUSED_NEW_EIGENPODS);
-        cheats.stopPrank();
-
-        cheats.startPrank(podOwner);
-        cheats.expectRevert(bytes("Pausable: index is paused"));
-        eigenPodManager.createPod();
-        cheats.stopPrank();
-    }
-
-    function testStakeOnEigenPodFromNonPodManagerAddress(address nonPodManager) external fuzzedAddress(nonPodManager) {
-        cheats.assume(nonPodManager != address(eigenPodManager));
-
-        cheats.startPrank(podOwner);
-        eigenPodManager.stake{value: stakeAmount}(pubkey, signature, depositDataRoot);
-        cheats.stopPrank();
-        IEigenPod newPod = eigenPodManager.getPod(podOwner);
-
-        cheats.deal(nonPodManager, stakeAmount);     
-
-        cheats.startPrank(nonPodManager);
-        cheats.expectRevert(bytes("EigenPod.onlyEigenPodManager: not eigenPodManager"));
-        newPod.stake{value: stakeAmount}(pubkey, signature, depositDataRoot);
-        cheats.stopPrank();
-    }
-
-=======
->>>>>>> 852199fe
     function testCallWithdrawBeforeRestakingFromNonOwner(address nonPodOwner) external fuzzedAddress(nonPodOwner) {
         cheats.assume(nonPodOwner != podOwner);
         testStaking();
@@ -815,33 +774,12 @@
     // verifies that the `maxPods` variable is enforced on the `EigenPod.stake` function
     function test_maxPodsEnforcementOnStake(bytes calldata _pubkey, bytes calldata _signature, bytes32 _depositDataRoot) public {
         // set pod limit to current number of pods
-<<<<<<< HEAD
-        cheats.startPrank(eigenPodManager.pauserRegistry().pauser());
-=======
         cheats.startPrank(unpauser);
->>>>>>> 852199fe
         EigenPodManager(address(eigenPodManager)).setMaxPods(EigenPodManager(address(eigenPodManager)).numPods());
         cheats.stopPrank();
 
         cheats.startPrank(podOwner);
         cheats.expectRevert("EigenPodManager._deployPod: pod limit reached");
-<<<<<<< HEAD
-        eigenPodManager.stake{value: 32 ether}(_pubkey, _signature, _depositDataRoot);
-        cheats.stopPrank();
-
-        // set pod limit to *one more than* current number of pods
-        cheats.startPrank(eigenPodManager.pauserRegistry().pauser());
-        EigenPodManager(address(eigenPodManager)).setMaxPods(EigenPodManager(address(eigenPodManager)).numPods() + 1);
-        cheats.stopPrank();
-
-        IEigenPod newPod = eigenPodManager.getPod(podOwner);
-
-        cheats.startPrank(podOwner);
-        // successful call
-        cheats.expectEmit(true, true, true, true, address(newPod));
-        emit EigenPodStaked(_pubkey);
-=======
->>>>>>> 852199fe
         eigenPodManager.stake{value: 32 ether}(_pubkey, _signature, _depositDataRoot);
         cheats.stopPrank();
 
@@ -917,67 +855,6 @@
         uint256 newValue = 0;
         cheats.startPrank(notUnpauser);
         cheats.expectRevert("msg.sender is not permissioned as unpauser");
-        EigenPodManager(address(eigenPodManager)).setMaxPods(newValue);
-        cheats.stopPrank();
-    }
-
-    // verifies that the `numPod` variable increments correctly on a succesful call to the `EigenPod.createPod` function
-    function test_incrementNumPodsOnCreatePod() public {
-        uint256 numPodsBefore = EigenPodManager(address(eigenPodManager)).numPods();
-        eigenPodManager.createPod();
-        uint256 numPodsAfter = EigenPodManager(address(eigenPodManager)).numPods();
-        require(numPodsAfter == numPodsBefore + 1, "numPods did not increment correctly");
-    }
-
-    function test_createPodTwiceFails() public {
-        eigenPodManager.createPod();
-        cheats.expectRevert(bytes("EigenPodManager.createPod: Sender already has a pod"));
-        eigenPodManager.createPod();
-    }
-
-    // verifies that the `maxPods` variable is enforced on the `EigenPod.createPod` function
-    function test_maxPodsEnforcementOnCreatePod() public {
-        // set pod limit to current number of pods
-        cheats.startPrank(eigenPodManager.pauserRegistry().pauser());
-        uint256 previousValue = EigenPodManager(address(eigenPodManager)).maxPods();
-        uint256 newValue = EigenPodManager(address(eigenPodManager)).numPods();
-        cheats.expectEmit(true, true, true, true, address(eigenPodManager));
-        emit MaxPodsUpdated(previousValue, newValue);
-        EigenPodManager(address(eigenPodManager)).setMaxPods(newValue);
-        cheats.stopPrank();
-
-        cheats.expectRevert("EigenPodManager._deployPod: pod limit reached");
-        eigenPodManager.createPod();
-
-        // set pod limit to *one more than* current number of pods
-        cheats.startPrank(eigenPodManager.pauserRegistry().pauser());
-        previousValue = EigenPodManager(address(eigenPodManager)).maxPods();
-        newValue = EigenPodManager(address(eigenPodManager)).numPods() + 1;
-        cheats.expectEmit(true, true, true, true, address(eigenPodManager));
-        emit MaxPodsUpdated(previousValue, newValue);
-        EigenPodManager(address(eigenPodManager)).setMaxPods(newValue);
-        cheats.stopPrank();
-
-        // successful call
-        eigenPodManager.createPod();
-    }
-
-    function test_setMaxPods(uint256 newValue) public {
-        cheats.startPrank(eigenPodManager.pauserRegistry().pauser());
-        uint256 previousValue = EigenPodManager(address(eigenPodManager)).maxPods();
-        cheats.expectEmit(true, true, true, true, address(eigenPodManager));
-        emit MaxPodsUpdated(previousValue, newValue);
-        EigenPodManager(address(eigenPodManager)).setMaxPods(newValue);
-        cheats.stopPrank();
-
-        require(EigenPodManager(address(eigenPodManager)).maxPods() == newValue, "maxPods value not set correctly");
-    }
-
-    function test_setMaxPods_RevertsWhenNotCalledByPauser(address notPauser) public fuzzedAddress(notPauser) {
-        cheats.assume(notPauser != eigenPodManager.pauserRegistry().pauser());
-        uint256 newValue = 0;
-        cheats.startPrank(notPauser);
-        cheats.expectRevert("msg.sender is not permissioned as pauser");
         EigenPodManager(address(eigenPodManager)).setMaxPods(newValue);
         cheats.stopPrank();
     }
