--- conflicted
+++ resolved
@@ -240,12 +240,9 @@
             address(new TransparentUpgradeableProxy(address(emptyContract), address(eigenLayerProxyAdmin), ""))
         );
         avsDirectory = AVSDirectory(
-<<<<<<< HEAD
-=======
             address(new TransparentUpgradeableProxy(address(emptyContract), address(eigenLayerProxyAdmin), ""))
         );
         strategyFactory = StrategyFactory(
->>>>>>> f77a4d99
             address(new TransparentUpgradeableProxy(address(emptyContract), address(eigenLayerProxyAdmin), ""))
         );
 
