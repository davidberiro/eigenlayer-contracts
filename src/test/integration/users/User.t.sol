// SPDX-License-Identifier: BUSL-1.1
pragma solidity ^0.8.27;

import "forge-std/Test.sol";

import "src/contracts/core/AllocationManager.sol";
import "src/contracts/core/DelegationManager.sol";
import "src/contracts/permissions/PermissionController.sol";
import "src/contracts/core/StrategyManager.sol";
import "src/contracts/pods/EigenPodManager.sol";
import "src/contracts/pods/EigenPod.sol";

import "src/test/integration/TimeMachine.t.sol";
import "src/test/integration/mocks/BeaconChainMock.t.sol";
import "src/test/utils/Logger.t.sol";
import "src/test/utils/ArrayLib.sol";

struct Validator {
    uint40 index;
}

interface IUserDeployer {
    function allocationManager() external view returns (AllocationManager);
    function delegationManager() external view returns (DelegationManager);
    function permissionController() external view returns (PermissionController);
    function strategyManager() external view returns (StrategyManager);
    function eigenPodManager() external view returns (EigenPodManager);
    function timeMachine() external view returns (TimeMachine);
    function beaconChain() external view returns (BeaconChainMock);
}

contract User is Logger, IDelegationManagerTypes, IAllocationManagerTypes {
<<<<<<< HEAD
    using SlashingLib for *;
    using SingleItemArrayLib for *;
=======
    using ArrayLib for *;
>>>>>>> b866c6cd
    using print for *;

    IStrategy constant beaconChainETHStrategy = IStrategy(0xbeaC0eeEeeeeEEeEeEEEEeeEEeEeeeEeeEEBEaC0);

    AllocationManager allocationManager;
    DelegationManager delegationManager;
    PermissionController permissionController;
    StrategyManager strategyManager;
    EigenPodManager eigenPodManager;
    TimeMachine timeMachine;
    BeaconChainMock beaconChain;

    string _NAME;

    // User's EigenPod and each of their validator indices within that pod
    EigenPod public pod;
    uint40[] validators;

    constructor(
        string memory name
    ) {
        IUserDeployer deployer = IUserDeployer(msg.sender);

        allocationManager = deployer.allocationManager();
        delegationManager = deployer.delegationManager();
        permissionController = deployer.permissionController();
        strategyManager = deployer.strategyManager();
        eigenPodManager = deployer.eigenPodManager();
        
        timeMachine = deployer.timeMachine();
        beaconChain = deployer.beaconChain();

        _createPod();
        _NAME = name;
    }

    modifier createSnapshot() virtual {
        timeMachine.createSnapshot();
        _;
    }

    receive() external payable {}

    function NAME() public view override returns (string memory) {
        return _NAME;
    }

    /// -----------------------------------------------------------------------
    /// Allocation Manager Methods
    /// -----------------------------------------------------------------------

    /// @dev Allocates randomly accross the operator set's strategies with a sum of `magnitudeSum`.
    /// NOTE: Calling more than once will lead to deallocations...
    function modifyAllocations(
        OperatorSet memory operatorSet, 
        uint64[] memory magnitudes
    ) public virtual createSnapshot returns (AllocateParams memory) {
        print.method(
            "modifyAllocations",
            string.concat(
                "{avs: ",
                Logger(operatorSet.avs).NAME_COLORED(),
                ", operatorSetId: ",
                cheats.toString(operatorSet.id),
                "}"
            )
        );

        IStrategy[] memory strategies = allocationManager.getStrategiesInOperatorSet(operatorSet);

        require(strategies.length == magnitudes.length, "User.modifyAllocations: length mismatch");

        AllocateParams[] memory allocateParams = AllocateParams({
            operatorSet: operatorSet,
            strategies: strategies,
            newMagnitudes: magnitudes
        }).toArray();

        _tryPrankAppointee_AllocationManager(IAllocationManager.modifyAllocations.selector);
        allocationManager.modifyAllocations(address(this), allocateParams);
        print.gasUsed();

        return allocateParams[0];
    }
    
    function deallocateAll(
        OperatorSet memory operatorSet
    ) public virtual returns (AllocateParams memory) {
        return modifyAllocations(
            operatorSet, 
            new uint64[](allocationManager.getStrategiesInOperatorSet(operatorSet).length)
        );
    }

    function registerForOperatorSets(
        OperatorSet[] memory operatorSets
    ) public virtual createSnapshot {
        for (uint256 i; i < operatorSets.length; ++i) {
            registerForOperatorSet(operatorSets[i]);
        }
    }

    function registerForOperatorSet(
        OperatorSet memory operatorSet
    ) public virtual createSnapshot {
        print.method(
            "registerForOperatorSet",
            string.concat(
                "{avs: ",
                Logger(operatorSet.avs).NAME_COLORED(),
                ", operatorSetId: ",
                cheats.toString(operatorSet.id),
                "}"
            )
        );
        
        _tryPrankAppointee_AllocationManager(IAllocationManager.registerForOperatorSets.selector);
        allocationManager.registerForOperatorSets(
            address(this),
            RegisterParams({avs: operatorSet.avs, operatorSetIds: operatorSet.id.toArrayU32(), data: ""})
        );
        print.gasUsed();
    }

    function deregisterFromOperatorSet(
        OperatorSet memory operatorSet
    ) public virtual createSnapshot {
        print.method(
            "deregisterFromOperatorSet",
            string.concat(
                "{avs: ",
                Logger(operatorSet.avs).NAME_COLORED(),
                ", operatorSetId: ",
                cheats.toString(operatorSet.id),
                "}"
            )
        );
        
        _tryPrankAppointee_AllocationManager(IAllocationManager.deregisterFromOperatorSets.selector);
        allocationManager.deregisterFromOperatorSets(
            DeregisterParams({
                operator: address(this),
                avs: operatorSet.avs,
                operatorSetIds: operatorSet.id.toArrayU32()
            })
        );
        print.gasUsed();
    }

    function setAllocationDelay(uint32 delay) public virtual createSnapshot {
        print.method("setAllocationDelay");
        _tryPrankAppointee_AllocationManager(IAllocationManager.setAllocationDelay.selector);
        allocationManager.setAllocationDelay(address(this), delay);
        print.gasUsed();
        rollForward({blocks: allocationManager.ALLOCATION_CONFIGURATION_DELAY()});
    }

    /// -----------------------------------------------------------------------
    /// Delegation Manager Methods
    /// -----------------------------------------------------------------------

    uint32 withdrawalDelay = 1;

    function registerAsOperator() public virtual createSnapshot {
        print.method("registerAsOperator");
        delegationManager.registerAsOperator(address(0), withdrawalDelay, "metadata");
        print.gasUsed();
    }

    /// @dev Delegate to the operator without a signature
    function delegateTo(
        User operator
    ) public virtual createSnapshot {
        print.method("delegateTo", operator.NAME_COLORED());

        ISignatureUtils.SignatureWithExpiry memory emptySig;
        delegationManager.delegateTo(address(operator), emptySig, bytes32(0));
        print.gasUsed();
    }

    /// @dev Undelegate from operator
    function undelegate() public virtual createSnapshot returns (Withdrawal[] memory) {
        print.method("undelegate");

        Withdrawal[] memory expectedWithdrawals = _getExpectedWithdrawalStructsForStaker(address(this));
        _tryPrankAppointee_DelegationManager(IDelegationManager.undelegate.selector);
        delegationManager.undelegate(address(this));
        print.gasUsed();

        for (uint256 i = 0; i < expectedWithdrawals.length; i++) {
            emit log("expecting withdrawal:");
            emit log_named_uint("nonce: ", expectedWithdrawals[i].nonce);
            emit log_named_address("strat: ", address(expectedWithdrawals[i].strategies[0]));
            emit log_named_uint("shares: ", expectedWithdrawals[i].scaledShares[0]);
        }

        return expectedWithdrawals;
    }

    /// @dev Force undelegate staker
    function forceUndelegate(
        User staker
    ) public virtual createSnapshot returns (Withdrawal[] memory) {
        print.method("forceUndelegate", staker.NAME());

        Withdrawal[] memory expectedWithdrawals = _getExpectedWithdrawalStructsForStaker(address(staker));
        delegationManager.undelegate(address(staker));
        print.gasUsed();

        return expectedWithdrawals;
    }

    /// @dev Queues a single withdrawal for every share and strategy pair
    function queueWithdrawals(
        IStrategy[] memory strategies,
        uint256[] memory depositShares
    ) public virtual createSnapshot returns (Withdrawal[] memory) {
        print.method("queueWithdrawals");

        address operator = delegationManager.delegatedTo(address(this));
        address withdrawer = address(this);
        uint256 nonce = delegationManager.cumulativeWithdrawalsQueued(address(this));

        // Create queueWithdrawals params
        QueuedWithdrawalParams[] memory params = new QueuedWithdrawalParams[](1);
        params[0] =
            QueuedWithdrawalParams({strategies: strategies, depositShares: depositShares, withdrawer: withdrawer});

        // Create Withdrawal struct using same info
        Withdrawal[] memory withdrawals = new Withdrawal[](1);
        withdrawals[0] = Withdrawal({
            staker: address(this),
            delegatedTo: operator,
            withdrawer: withdrawer,
            nonce: nonce,
            startBlock: uint32(block.number),
            strategies: strategies,
            scaledShares: depositShares // TODO: convert depositShares to shares and then scale in withdrawal
        });

        bytes32[] memory withdrawalRoots = delegationManager.queueWithdrawals(params);
        print.gasUsed();

        // Basic sanity check - we do all other checks outside this file
        assertEq(withdrawals.length, withdrawalRoots.length, "User.queueWithdrawals: length mismatch");

        return (withdrawals);
    }

    function completeWithdrawalsAsTokens(
        Withdrawal[] memory withdrawals
    ) public virtual createSnapshot returns (IERC20[][] memory tokens) {
        print.method("completeWithdrawalsAsTokens");
        tokens = new IERC20[][](withdrawals.length);
        for (uint256 i = 0; i < withdrawals.length; i++) {
            tokens[i] = _completeQueuedWithdrawal(withdrawals[i], true);
        }
    }

    function completeWithdrawalAsTokens(
        Withdrawal memory withdrawal
    ) public virtual createSnapshot returns (IERC20[] memory) {
        print.method("completeWithdrawalsAsTokens");
        return _completeQueuedWithdrawal(withdrawal, true);
    }

    function completeWithdrawalsAsShares(
        Withdrawal[] memory withdrawals
    ) public virtual createSnapshot returns (IERC20[][] memory tokens) {
        print.method("completeWithdrawalAsShares");
        tokens = new IERC20[][](withdrawals.length);
        for (uint256 i = 0; i < withdrawals.length; i++) {
            tokens[i] = _completeQueuedWithdrawal(withdrawals[i], false);
        }
    }

    function completeWithdrawalAsShares(
        Withdrawal memory withdrawal
    ) public virtual createSnapshot returns (IERC20[] memory) {
        print.method("completeWithdrawalAsShares");
        return _completeQueuedWithdrawal(withdrawal, false);
    }

    /// -----------------------------------------------------------------------
    /// Beacon Chain Methods
    /// -----------------------------------------------------------------------

    /// @dev Uses any ETH held by the User to start validators on the beacon chain
    /// @return A list of created validator indices
    /// @return The amount of wei sent to the beacon chain
    /// Note: If the user does not have enough ETH to start a validator, this method reverts
    /// Note: This method also advances one epoch forward on the beacon chain, so that
    /// withdrawal credential proofs are generated for each validator.
    function startValidators() public virtual createSnapshot returns (uint40[] memory, uint64) {
        print.method("startValidators");
        return _startValidators();
    }

    function exitValidators(
        uint40[] memory _validators
    ) public virtual createSnapshot returns (uint64 exitedBalanceGwei) {
        print.method("exitValidators");
        return _exitValidators(_validators);
    }

    /// -----------------------------------------------------------------------
    /// Eigenpod Methods
    /// -----------------------------------------------------------------------

    function verifyWithdrawalCredentials(
        uint40[] memory _validators
    ) public virtual createSnapshot {
        print.method("verifyWithdrawalCredentials");
        _verifyWithdrawalCredentials(_validators);
    }

    function startCheckpoint() public virtual createSnapshot {
        print.method("startCheckpoint");
        _startCheckpoint();
    }

    function completeCheckpoint() public virtual createSnapshot {
        print.method("completeCheckpoint");
        _completeCheckpoint();
    }

    function verifyStaleBalance(
        uint40 validatorIndex
    ) public virtual createSnapshot {
        print.method("verifyStaleBalance");

        StaleBalanceProofs memory proof = beaconChain.getStaleBalanceProofs(validatorIndex);

        try pod.verifyStaleBalance({
            beaconTimestamp: proof.beaconTimestamp,
            stateRootProof: proof.stateRootProof,
            proof: proof.validatorProof
        }) {} catch (bytes memory err) {
            _revert(err);
        }
    }

    /// -----------------------------------------------------------------------
    /// Strategy Methods
    /// -----------------------------------------------------------------------

    /// @dev For each strategy/token balance, call the relevant deposit method
    function depositIntoEigenlayer(
        IStrategy[] memory strategies,
        uint256[] memory tokenBalances
    ) public virtual createSnapshot {
        print.method("depositIntoEigenlayer");

        for (uint256 i = 0; i < strategies.length; i++) {
            IStrategy strat = strategies[i];
            uint256 tokenBalance = tokenBalances[i];

            if (strat == BEACONCHAIN_ETH_STRAT) {
                (uint40[] memory newValidators,) = _startValidators();
                // Advance forward one epoch and generate credential and balance proofs for each validator
                beaconChain.advanceEpoch_NoRewards();
                _verifyWithdrawalCredentials(newValidators);
            } else {
                IERC20 underlyingToken = strat.underlyingToken();
                underlyingToken.approve(address(strategyManager), tokenBalance);
                strategyManager.depositIntoStrategy(strat, underlyingToken, tokenBalance);
                print.gasUsed();
            }
        }
    }

    function updateBalances(IStrategy[] memory strategies, int256[] memory tokenDeltas) public virtual createSnapshot {
        print.method("updateBalances");

        for (uint256 i = 0; i < strategies.length; i++) {
            IStrategy strat = strategies[i];
            int256 delta = tokenDeltas[i];

            if (strat == BEACONCHAIN_ETH_STRAT) {
                // If any balance update has occured, a checkpoint will pick it up
                _startCheckpoint();
                if (pod.activeValidatorCount() != 0) {
                    _completeCheckpoint();
                }
            } else {
                uint256 tokens = uint256(delta);
                IERC20 underlyingToken = strat.underlyingToken();
                underlyingToken.approve(address(strategyManager), tokens);
                strategyManager.depositIntoStrategy(strat, underlyingToken, tokens);
                print.gasUsed();
            }
        }
    }

    /// -----------------------------------------------------------------------
    /// Internal Methods
    /// -----------------------------------------------------------------------

    function _completeQueuedWithdrawal(
        Withdrawal memory withdrawal,
        bool receiveAsTokens
    ) internal virtual returns (IERC20[] memory) {
        IERC20[] memory tokens = new IERC20[](withdrawal.strategies.length);

        for (uint256 i = 0; i < tokens.length; i++) {
            IStrategy strat = withdrawal.strategies[i];

            if (strat == BEACONCHAIN_ETH_STRAT) {
                tokens[i] = NATIVE_ETH;

                // If we're withdrawing native ETH as tokens, stop ALL validators
                // and complete a checkpoint
                if (receiveAsTokens) {
                    console.log("- exiting all validators and completing checkpoint");
                    _exitValidators(getActiveValidators());

                    beaconChain.advanceEpoch_NoRewards();

                    _startCheckpoint();
                    if (pod.activeValidatorCount() != 0) {
                        _completeCheckpoint();
                    }
                }
            } else {
                tokens[i] = strat.underlyingToken();
            }
        }

        delegationManager.completeQueuedWithdrawal(withdrawal, tokens, receiveAsTokens);
        print.gasUsed();

        return tokens;
    }

    function _createPod() internal virtual {
        pod = EigenPod(payable(eigenPodManager.createPod()));
    }

    /// @dev Uses any ETH held by the User to start validators on the beacon chain
    /// @return A list of created validator indices
    /// @return The amount of wei sent to the beacon chain
    /// Note: If the user does not have enough ETH to start a validator, this method reverts
    /// Note: This method also advances one epoch forward on the beacon chain, so that
    /// withdrawal credential proofs are generated for each validator.
    function _startValidators() internal returns (uint40[] memory, uint64) {
        uint256 balanceWei = address(this).balance;

        // Number of full validators: balance / 32 ETH
        uint256 numValidators = balanceWei / 32 ether;
        balanceWei -= (numValidators * 32 ether);

        // If we still have at least 1 ETH left over, we can create another (non-full) validator
        // Note that in the mock beacon chain this validator will generate rewards like any other.
        // The main point is to ensure pods are able to handle validators that have less than 32 ETH
        uint256 lastValidatorBalance;
        uint256 totalValidators = numValidators;
        if (balanceWei >= 1 ether) {
            lastValidatorBalance = balanceWei - (balanceWei % 1 gwei);
            balanceWei -= lastValidatorBalance;
            totalValidators++;
        }

        require(totalValidators != 0, "startValidators: not enough ETH to start a validator");
        uint40[] memory newValidators = new uint40[](totalValidators);
        uint64 totalBeaconBalanceGwei = uint64((address(this).balance - balanceWei) / GWEI_TO_WEI);

        console.log("- creating new validators", newValidators.length);
        console.log("- depositing balance to beacon chain (gwei)", totalBeaconBalanceGwei);

        // Create each of the full validators
        for (uint256 i = 0; i < numValidators; i++) {
            uint40 validatorIndex = beaconChain.newValidator{value: 32 ether}(_podWithdrawalCredentials());

            newValidators[i] = validatorIndex;
            validators.push(validatorIndex);
        }

        // If we had a remainder, create the final, non-full validator
        if (totalValidators == numValidators + 1) {
            uint40 validatorIndex = beaconChain.newValidator{value: lastValidatorBalance}(_podWithdrawalCredentials());

            newValidators[newValidators.length - 1] = validatorIndex;
            validators.push(validatorIndex);
        }

        return (newValidators, totalBeaconBalanceGwei);
    }

    function _exitValidators(
        uint40[] memory _validators
    ) internal returns (uint64 exitedBalanceGwei) {
        console.log("- exiting num validators", _validators.length);

        for (uint256 i = 0; i < _validators.length; i++) {
            exitedBalanceGwei += beaconChain.exitValidator(_validators[i]);
        }

        console.log("- exited balance to pod (gwei)", exitedBalanceGwei);

        return exitedBalanceGwei;
    }

    function _startCheckpoint() internal {
        try pod.startCheckpoint(false) {}
        catch (bytes memory err) {
            _revert(err);
        }
    }

    function _completeCheckpoint() internal {
        cheats.pauseTracing();
        console.log("- active validator count", pod.activeValidatorCount());
        console.log("- proofs remaining", pod.currentCheckpoint().proofsRemaining);

        uint64 checkpointTimestamp = pod.currentCheckpointTimestamp();
        if (checkpointTimestamp == 0) {
            revert("User._completeCheckpoint: no existing checkpoint");
        }

        CheckpointProofs memory proofs = beaconChain.getCheckpointProofs(validators, checkpointTimestamp);
        console.log("- submitting num checkpoint proofs", proofs.balanceProofs.length);

        pod.verifyCheckpointProofs({balanceContainerProof: proofs.balanceContainerProof, proofs: proofs.balanceProofs});
        cheats.resumeTracing();
    }

    function _verifyWithdrawalCredentials(
        uint40[] memory _validators
    ) internal {
        cheats.pauseTracing();
        CredentialProofs memory proofs = beaconChain.getCredentialProofs(_validators);

        try pod.verifyWithdrawalCredentials({
            beaconTimestamp: proofs.beaconTimestamp,
            stateRootProof: proofs.stateRootProof,
            validatorIndices: _validators,
            validatorFieldsProofs: proofs.validatorFieldsProofs,
            validatorFields: proofs.validatorFields
        }) {} catch (bytes memory err) {
            _revert(err);
        }
        cheats.resumeTracing();
    }

    /// @dev Revert, passing through an error message
    function _revert(
        bytes memory err
    ) internal pure {
        if (err.length != 0) {
            assembly {
                revert(add(32, err), mload(err))
            }
        }
        revert("reverted with unknown error");
    }

    function _podWithdrawalCredentials() internal view returns (bytes memory) {
        return abi.encodePacked(bytes1(uint8(1)), bytes11(0), address(pod));
    }

    function _getSlashingFactor(
        address staker,
        IStrategy strategy
    ) internal view returns (uint256) {
        address operator = delegationManager.delegatedTo(staker);
        uint64 maxMagnitude = allocationManager.getMaxMagnitudes(operator, strategy.toArray())[0];
        if (strategy == beaconChainETHStrategy) {
            return maxMagnitude.mulWad(eigenPodManager.beaconChainSlashingFactor(staker));
        }
        return maxMagnitude;
    }

    /// @notice Gets the expected withdrawals to be created when the staker is undelegated via a call to `DelegationManager.undelegate()`
    /// @notice Assumes staker and withdrawer are the same and that all strategies and shares are withdrawn
    function _getExpectedWithdrawalStructsForStaker(
        address staker
    ) internal view returns (Withdrawal[] memory expectedWithdrawals) {
        (IStrategy[] memory strategies, )
             = delegationManager.getDepositedShares(staker);

        expectedWithdrawals = new Withdrawal[](strategies.length);

        (uint256[] memory withdrawableShares,)
             = delegationManager.getWithdrawableShares(staker, strategies);

        address delegatedTo = delegationManager.delegatedTo(staker);
        uint256 nonce = delegationManager.cumulativeWithdrawalsQueued(staker);
        
        for (uint256 i = 0; i < strategies.length; ++i) {
            uint256 scaledShares = withdrawableShares[i].scaleForQueueWithdrawal(
                _getSlashingFactor(staker, strategies[i])
            );

            if (strategies[i] == beaconChainETHStrategy) {
                scaledShares -= scaledShares % 1 gwei;
            }

            expectedWithdrawals[i] = Withdrawal({
                staker: staker,
                delegatedTo: delegatedTo,
                withdrawer: staker,
                nonce: (nonce + i),
                startBlock: uint32(block.number),
                strategies: strategies[i].toArray(),
                scaledShares: scaledShares.toArrayU256()
            });
        }
    }

    function getActiveValidators() public view returns (uint40[] memory) {
        uint40[] memory activeValidators = new uint40[](validators.length);

        uint256 numActive;
        uint256 pos;
        for (uint256 i = 0; i < validators.length; i++) {
            if (beaconChain.isActive(validators[i])) {
                activeValidators[pos] = validators[i];
                numActive++;
                pos++;
            }
        }

        // Manually update length
        assembly {
            mstore(activeValidators, numActive)
        }

        return activeValidators;
    }

    function _tryPrankAppointee(
        address target,
        bytes4 selector
    ) internal {
        address[] memory appointees = permissionController.getAppointees(address(this), target, selector);
        if (appointees.length != 0) cheats.prank(appointees[0]);
    }

    function _tryPrankAppointee_AllocationManager(
        bytes4 selector
    ) internal {
        return _tryPrankAppointee(address(allocationManager), selector);
    }

    function _tryPrankAppointee_DelegationManager(
        bytes4 selector
    ) internal {
        return _tryPrankAppointee(address(delegationManager), selector);
    }
}

/// @notice A user contract that calls nonstandard methods (like xBySignature methods)
contract User_AltMethods is User {
    mapping(bytes32 => bool) public signedHashes;

    constructor(
        string memory name
    ) User(name) {}

    function depositIntoEigenlayer(
        IStrategy[] memory strategies,
        uint256[] memory tokenBalances
    ) public override createSnapshot {
        print.method("depositIntoEigenlayer_ALT");

        uint256 expiry = type(uint256).max;
        for (uint256 i = 0; i < strategies.length; i++) {
            IStrategy strat = strategies[i];
            uint256 tokenBalance = tokenBalances[i];

            if (strat == BEACONCHAIN_ETH_STRAT) {
                (uint40[] memory newValidators,) = _startValidators();
                // Advance forward one epoch and generate credential and balance proofs for each validator
                beaconChain.advanceEpoch_NoRewards();
                _verifyWithdrawalCredentials(newValidators);
            } else {
                // Approve token
                IERC20 underlyingToken = strat.underlyingToken();
                underlyingToken.approve(address(strategyManager), tokenBalance);

                // Get signature
                uint256 nonceBefore = strategyManager.nonces(address(this));
                bytes32 structHash = keccak256(
                    abi.encode(
                        strategyManager.DEPOSIT_TYPEHASH(),
                        address(this),
                        strat,
                        underlyingToken,
                        tokenBalance,
                        nonceBefore,
                        expiry
                    )
                );
                bytes32 digestHash =
                    keccak256(abi.encodePacked("\x19\x01", strategyManager.domainSeparator(), structHash));
                bytes memory signature = bytes(abi.encodePacked(digestHash)); // dummy sig data

                // Mark hash as signed
                signedHashes[digestHash] = true;

                // Deposit
                strategyManager.depositIntoStrategyWithSignature(
                    strat, underlyingToken, tokenBalance, address(this), expiry, signature
                );

                // Mark hash as used
                signedHashes[digestHash] = false;
            }
        }
    }

    bytes4 internal constant MAGIC_VALUE = 0x1626ba7e;

    function isValidSignature(bytes32 hash, bytes memory) external view returns (bytes4) {
        if (signedHashes[hash]) {
            return MAGIC_VALUE;
        } else {
            return 0xffffffff;
        }
    }
}<|MERGE_RESOLUTION|>--- conflicted
+++ resolved
@@ -30,12 +30,8 @@
 }
 
 contract User is Logger, IDelegationManagerTypes, IAllocationManagerTypes {
-<<<<<<< HEAD
     using SlashingLib for *;
-    using SingleItemArrayLib for *;
-=======
     using ArrayLib for *;
->>>>>>> b866c6cd
     using print for *;
 
     IStrategy constant beaconChainETHStrategy = IStrategy(0xbeaC0eeEeeeeEEeEeEEEEeeEEeEeeeEeeEEBEaC0);
