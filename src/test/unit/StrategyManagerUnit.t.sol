// SPDX-License-Identifier: BUSL-1.1
pragma solidity =0.8.12;

import "@openzeppelin/contracts/proxy/transparent/ProxyAdmin.sol";
import "@openzeppelin/contracts/proxy/transparent/TransparentUpgradeableProxy.sol";
import "@openzeppelin/contracts/mocks/ERC1271WalletMock.sol";

import "forge-std/Test.sol";

import "../../contracts/core/StrategyManager.sol";
import "../../contracts/strategies/StrategyBase.sol";
import "../../contracts/permissions/PauserRegistry.sol";
import "../mocks/DelegationMock.sol";
import "../mocks/SlasherMock.sol";
import "../mocks/EigenPodManagerMock.sol";
import "../mocks/Reenterer.sol";
import "../mocks/Reverter.sol";

import "../mocks/ERC20Mock.sol";

import "./Utils.sol";

contract StrategyManagerUnitTests is Test, Utils {

    Vm cheats = Vm(HEVM_ADDRESS);

    uint256 public REQUIRED_BALANCE_WEI = 31.4 ether;

    ProxyAdmin public proxyAdmin;
    PauserRegistry public pauserRegistry;

    StrategyManager public strategyManagerImplementation;
    StrategyManager public strategyManager;
    DelegationMock public delegationMock;
    SlasherMock public slasherMock;
    EigenPodManagerMock public eigenPodManagerMock;

<<<<<<< HEAD
    StrategyWrapper public dummyStrat;
    StrategyWrapper public dummyStrat2;
=======
    StrategyBase public dummyStrat;
>>>>>>> 7a23e259

    IStrategy public beaconChainETHStrategy;

    IERC20 public dummyToken;

    Reenterer public reenterer;

    uint256 GWEI_TO_WEI = 1e9;

    address public pauser = address(555);
    address public unpauser = address(999);

    address initialOwner = address(this);

    uint256[] public emptyUintArray;

    // used as transient storage to fix stack-too-deep errors
    IStrategy public _tempStrategyStorage;
    address public _tempStakerStorage;
    uint256 public privateKey = 111111;

    mapping(address => bool) public addressIsExcludedFromFuzzedInputs;

    modifier filterFuzzedAddressInputs(address fuzzedAddress) {
        cheats.assume(!addressIsExcludedFromFuzzedInputs[fuzzedAddress]);
        _;
    }

    function setUp() virtual public {
        proxyAdmin = new ProxyAdmin();

        pauserRegistry = new PauserRegistry(pauser, unpauser);

        slasherMock = new SlasherMock();
        delegationMock = new DelegationMock();
        eigenPodManagerMock = new EigenPodManagerMock();
        strategyManagerImplementation = new StrategyManager(delegationMock, eigenPodManagerMock, slasherMock);
        strategyManager = StrategyManager(
            address(
                new TransparentUpgradeableProxy(
                    address(strategyManagerImplementation),
                    address(proxyAdmin),
                    abi.encodeWithSelector(
                        StrategyManager.initialize.selector,
                        initialOwner,
                        initialOwner,
                        pauserRegistry,
                        0/*initialPausedStatus*/,
                        0/*withdrawalDelayBlocks*/
                    )
                )
            )
        );
        dummyToken = new ERC20Mock();
<<<<<<< HEAD
        dummyStrat = new StrategyWrapper(strategyManager, dummyToken);
        dummyStrat2 = new StrategyWrapper(strategyManager, dummyToken);
=======
        dummyStrat = deployNewStrategy(dummyToken, strategyManager, pauserRegistry, dummyAdmin);
>>>>>>> 7a23e259

        // whitelist the strategy for deposit
        cheats.startPrank(strategyManager.owner());
        IStrategy[] memory _strategy = new IStrategy[](2);
        _strategy[0] = dummyStrat;
        _strategy[1] = dummyStrat2;
        strategyManager.addStrategiesToDepositWhitelist(_strategy);
        cheats.stopPrank();

        beaconChainETHStrategy = strategyManager.beaconChainETHStrategy();

        // excude the zero address, the proxyAdmin and the eigenPodManagerMock from fuzzed inputs
        addressIsExcludedFromFuzzedInputs[address(0)] = true;
        addressIsExcludedFromFuzzedInputs[address(proxyAdmin)] = true;
        addressIsExcludedFromFuzzedInputs[address(eigenPodManagerMock)] = true;
    }

    function testCannotReinitialize() public {
        cheats.expectRevert(bytes("Initializable: contract is already initialized"));
        strategyManager.initialize(initialOwner, initialOwner, pauserRegistry, 0, 0);
    }

    function testDepositBeaconChainETHSuccessfully(address staker, uint256 amount) public filterFuzzedAddressInputs(staker) {
        // filter out zero case since it will revert with "StrategyManager._addShares: shares should not be zero!"
        cheats.assume(amount != 0);
        uint256 sharesBefore = strategyManager.stakerStrategyShares(staker, beaconChainETHStrategy);

        cheats.startPrank(address(strategyManager.eigenPodManager()));
        strategyManager.depositBeaconChainETH(staker, amount);
        cheats.stopPrank();

        uint256 sharesAfter = strategyManager.stakerStrategyShares(staker, beaconChainETHStrategy);
        require(sharesAfter == sharesBefore + amount, "sharesAfter != sharesBefore + amount");
    }

    function testDepositBeaconChainETHFailsWhenNotCalledByEigenPodManager(address improperCaller) public filterFuzzedAddressInputs(improperCaller) {
        uint256 amount = 1e18;
        address staker = address(this);

        cheats.expectRevert(bytes("StrategyManager.onlyEigenPodManager: not the eigenPodManager"));
        cheats.startPrank(address(improperCaller));
        strategyManager.depositBeaconChainETH(staker, amount);
        cheats.stopPrank();
    }

    function testDepositBeaconChainETHFailsWhenDepositsPaused() public {
        uint256 amount = 1e18;
        address staker = address(this);

        // pause deposits
        cheats.startPrank(pauser);
        strategyManager.pause(1);
        cheats.stopPrank();

        cheats.expectRevert(bytes("Pausable: index is paused"));
        cheats.startPrank(address(eigenPodManagerMock));
        strategyManager.depositBeaconChainETH(staker, amount);
        cheats.stopPrank();
    }

    function testDepositBeaconChainETHFailsWhenStakerFrozen() public {
        uint256 amount = 1e18;
        address staker = address(this);

        // freeze the staker
        slasherMock.freezeOperator(staker);

        cheats.expectRevert(bytes("StrategyManager.onlyNotFrozen: staker has been frozen and may be subject to slashing"));
        cheats.startPrank(address(eigenPodManagerMock));
        strategyManager.depositBeaconChainETH(staker, amount);
        cheats.stopPrank();
    }

    function testDepositBeaconChainETHFailsWhenReentering() public {
        uint256 amount = 1e18;
        address staker = address(this);

        _beaconChainReentrancyTestsSetup();

        address targetToUse = address(strategyManager);
        uint256 msgValueToUse = 0;
        bytes memory calldataToUse = abi.encodeWithSelector(StrategyManager.depositBeaconChainETH.selector, staker, amount);
        reenterer.prepare(targetToUse, msgValueToUse, calldataToUse, bytes("ReentrancyGuard: reentrant call"));

        cheats.startPrank(address(reenterer));
        strategyManager.depositBeaconChainETH(staker, amount);
        cheats.stopPrank();
    }

    function testRecordOvercommittedBeaconChainETHSuccessfully(uint256 amount_1, uint256 amount_2) public {
        // zero inputs will revert, and cannot reduce more than full amount
        cheats.assume(amount_2 <= amount_1 && amount_1 != 0 && amount_2 != 0);

        address overcommittedPodOwner = address(this);
        uint256 beaconChainETHStrategyIndex = 0;
        testDepositBeaconChainETHSuccessfully(overcommittedPodOwner, amount_1);

        uint256 sharesBefore = strategyManager.stakerStrategyShares(overcommittedPodOwner, beaconChainETHStrategy);

        cheats.startPrank(address(eigenPodManagerMock));
        strategyManager.recordOvercommittedBeaconChainETH(overcommittedPodOwner, beaconChainETHStrategyIndex, amount_2);
        cheats.stopPrank();

        uint256 sharesAfter = strategyManager.stakerStrategyShares(overcommittedPodOwner, beaconChainETHStrategy);
        require(sharesAfter == sharesBefore - amount_2, "sharesAfter != sharesBefore - amount");
    }

    function testRecordOvercommittedBeaconChainETHFailsWhenNotCalledByEigenPodManager(address improperCaller) public filterFuzzedAddressInputs(improperCaller) {
        uint256 amount = 1e18;
        address staker = address(this);
        uint256 beaconChainETHStrategyIndex = 0;

        testDepositBeaconChainETHSuccessfully(staker, amount);

        cheats.expectRevert(bytes("StrategyManager.onlyEigenPodManager: not the eigenPodManager"));
        cheats.startPrank(address(improperCaller));
        strategyManager.recordOvercommittedBeaconChainETH(staker, beaconChainETHStrategyIndex, amount);
        cheats.stopPrank();
    }

    function testRecordOvercommittedBeaconChainETHFailsWhenReentering() public {
        uint256 amount = 1e18;
        address staker = address(this);
        uint256 beaconChainETHStrategyIndex = 0;

        _beaconChainReentrancyTestsSetup();

        testDepositBeaconChainETHSuccessfully(staker, amount);        

        address targetToUse = address(strategyManager);
        uint256 msgValueToUse = 0;
        bytes memory calldataToUse = abi.encodeWithSelector(StrategyManager.recordOvercommittedBeaconChainETH.selector, staker, beaconChainETHStrategyIndex, amount);
        reenterer.prepare(targetToUse, msgValueToUse, calldataToUse, bytes("ReentrancyGuard: reentrant call"));

        cheats.startPrank(address(reenterer));
        strategyManager.recordOvercommittedBeaconChainETH(staker, beaconChainETHStrategyIndex, amount);
        cheats.stopPrank();
    }

    function testDepositIntoStrategySuccessfully(address staker, uint256 amount) public filterFuzzedAddressInputs(staker) {
        IERC20 token = dummyToken;    
        IStrategy strategy = dummyStrat;

        // filter out zero case since it will revert with "StrategyManager._addShares: shares should not be zero!"
        cheats.assume(amount != 0);
        // filter out zero address because the mock ERC20 we are using will revert on using it
        cheats.assume(staker != address(0));
        // sanity check / filter
        cheats.assume(amount <= token.balanceOf(address(this)));
        cheats.assume(amount >= 1);

        uint256 sharesBefore = strategyManager.stakerStrategyShares(staker, strategy);
        uint256 stakerStrategyListLengthBefore = strategyManager.stakerStrategyListLength(staker);

        cheats.startPrank(staker);
        uint256 shares = strategyManager.depositIntoStrategy(strategy, token, amount);
        cheats.stopPrank();

        uint256 sharesAfter = strategyManager.stakerStrategyShares(staker, strategy);
        uint256 stakerStrategyListLengthAfter = strategyManager.stakerStrategyListLength(staker);

        require(sharesAfter == sharesBefore + shares, "sharesAfter != sharesBefore + shares");
        if (sharesBefore == 0) {
            require(stakerStrategyListLengthAfter == stakerStrategyListLengthBefore + 1, "stakerStrategyListLengthAfter != stakerStrategyListLengthBefore + 1");
            require(strategyManager.stakerStrategyList(staker, stakerStrategyListLengthAfter - 1) == strategy,
                "strategyManager.stakerStrategyList(staker, stakerStrategyListLengthAfter - 1) != strategy");
        }
    }

    function testDepositIntoStrategySuccessfullyTwice() public {
        address staker = address(this);
        uint256 amount = 1e18;
        testDepositIntoStrategySuccessfully(staker, amount);
        testDepositIntoStrategySuccessfully(staker, amount);
    }

    function testDepositIntoStrategyFailsWhenDepositsPaused() public {
        uint256 amount = 1e18;

        // pause deposits
        cheats.startPrank(pauser);
        strategyManager.pause(1);
        cheats.stopPrank();

        cheats.expectRevert(bytes("Pausable: index is paused"));
        strategyManager.depositIntoStrategy(dummyStrat, dummyToken, amount);
    }

    function testDepositIntoStrategyFailsWhenStakerFrozen() public {
        uint256 amount = 1e18;
        address staker = address(this);

        // freeze the staker
        slasherMock.freezeOperator(staker);

        cheats.expectRevert(bytes("StrategyManager.onlyNotFrozen: staker has been frozen and may be subject to slashing"));
        strategyManager.depositIntoStrategy(dummyStrat, dummyToken, amount);
    }

    function testDepositIntoStrategyFailsWhenReentering() public {
        uint256 amount = 1e18;

        reenterer = new Reenterer();

        // whitelist the strategy for deposit
        cheats.startPrank(strategyManager.owner());
        IStrategy[] memory _strategy = new IStrategy[](1);
        _strategy[0] = IStrategy(address(reenterer));
        strategyManager.addStrategiesToDepositWhitelist(_strategy);
        cheats.stopPrank();

        reenterer.prepareReturnData(abi.encode(amount));

        address targetToUse = address(strategyManager);
        uint256 msgValueToUse = 0;
        bytes memory calldataToUse = abi.encodeWithSelector(StrategyManager.depositIntoStrategy.selector, address(reenterer), dummyToken, amount);
        reenterer.prepare(targetToUse, msgValueToUse, calldataToUse, bytes("ReentrancyGuard: reentrant call"));

        strategyManager.depositIntoStrategy(IStrategy(address(reenterer)), dummyToken, amount);
    }

    function testDepositIntoStrategyWithSignatureSuccessfully(uint256 amount, uint256 expiry) public {
        // min shares must be minted on strategy
        cheats.assume(amount >= 1);

        address staker = cheats.addr(privateKey);
        // not expecting a revert, so input an empty string
        string memory expectedRevertMessage;
        _depositIntoStrategyWithSignature(staker, amount, expiry, expectedRevertMessage);
    }


    // tries depositing using a signature and an EIP 1271 compliant wallet
    function testDepositIntoStrategyWithSignature_WithContractWallet_Successfully(uint256 amount, uint256 expiry) public {
        // min shares must be minted on strategy
        cheats.assume(amount >= 1);

        address staker = cheats.addr(privateKey);

        // deploy ERC1271WalletMock for staker to use
        cheats.startPrank(staker);
        ERC1271WalletMock wallet = new ERC1271WalletMock(staker);
        cheats.stopPrank();
        staker = address(wallet);

        // not expecting a revert, so input an empty string
        string memory expectedRevertMessage;
        _depositIntoStrategyWithSignature(staker, amount, expiry, expectedRevertMessage);
    }

    // tries depositing using a signature and an EIP 1271 compliant wallet, *but* providing a bad signature
    function testDepositIntoStrategyWithSignature_WithContractWallet_BadSignature(uint256 amount) public {
        // min shares must be minted on strategy
        cheats.assume(amount >= 1);

        address staker = cheats.addr(privateKey);
        IStrategy strategy = dummyStrat;
        IERC20 token = dummyToken;

        // deploy ERC1271WalletMock for staker to use
        cheats.startPrank(staker);
        ERC1271WalletMock wallet = new ERC1271WalletMock(staker);
        cheats.stopPrank();
        staker = address(wallet);

        // filter out zero case since it will revert with "StrategyManager._addShares: shares should not be zero!"
        cheats.assume(amount != 0);
        // sanity check / filter
        cheats.assume(amount <= token.balanceOf(address(this)));

        uint256 nonceBefore = strategyManager.nonces(staker);
        uint256 expiry = type(uint256).max;
        bytes memory signature;

        {
            bytes32 structHash = keccak256(abi.encode(strategyManager.DEPOSIT_TYPEHASH(), strategy, token, amount, nonceBefore, expiry));
            bytes32 digestHash = keccak256(abi.encodePacked("\x19\x01", strategyManager.DOMAIN_SEPARATOR(), structHash));

            (uint8 v, bytes32 r, bytes32 s) = cheats.sign(privateKey, digestHash);
            // mess up the signature by flipping v's parity
            v = (v == 27 ? 28 : 27);

            signature = abi.encodePacked(r, s, v);
        }

        cheats.expectRevert(bytes("StrategyManager.depositIntoStrategyWithSignature: ERC1271 signature verification failed"));
        strategyManager.depositIntoStrategyWithSignature(strategy, token, amount, staker, expiry, signature);
    }

    // tries depositing using a wallet that does not comply with EIP 1271
    function testDepositIntoStrategyWithSignature_WithContractWallet_NonconformingWallet(uint256 amount, uint8 v, bytes32 r, bytes32 s) public {
        // min shares must be minted on strategy
        cheats.assume(amount >= 1);

        address staker = cheats.addr(privateKey);
        IStrategy strategy = dummyStrat;
        IERC20 token = dummyToken;

        // deploy ERC1271WalletMock for staker to use
        cheats.startPrank(staker);
        ERC1271MaliciousMock wallet = new ERC1271MaliciousMock();
        cheats.stopPrank();
        staker = address(wallet);

        // filter out zero case since it will revert with "StrategyManager._addShares: shares should not be zero!"
        cheats.assume(amount != 0);
        // sanity check / filter
        cheats.assume(amount <= token.balanceOf(address(this)));

        uint256 expiry = type(uint256).max;
        bytes memory signature = abi.encodePacked(r, s, v);

        cheats.expectRevert();
        strategyManager.depositIntoStrategyWithSignature(strategy, token, amount, staker, expiry, signature);
    }

    function testDepositIntoStrategyWithSignatureFailsWhenDepositsPaused() public {
        address staker = cheats.addr(privateKey);

        // pause deposits
        cheats.startPrank(pauser);
        strategyManager.pause(1);
        cheats.stopPrank();

        // not expecting a revert, so input an empty string
        string memory expectedRevertMessage = "Pausable: index is paused";
        _depositIntoStrategyWithSignature(staker, 1e18, type(uint256).max, expectedRevertMessage);
    }

    function testDepositIntoStrategyWithSignatureFailsWhenStakerFrozen() public {
        address staker = cheats.addr(privateKey);
        IStrategy strategy = dummyStrat;
        IERC20 token = dummyToken;
        uint256 amount = 1e18;

        uint256 nonceBefore = strategyManager.nonces(staker);
        uint256 expiry = type(uint256).max;
        bytes memory signature;

        {
            bytes32 structHash = keccak256(abi.encode(strategyManager.DEPOSIT_TYPEHASH(), strategy, token, amount, nonceBefore, expiry));
            bytes32 digestHash = keccak256(abi.encodePacked("\x19\x01", strategyManager.DOMAIN_SEPARATOR(), structHash));

            (uint8 v, bytes32 r, bytes32 s) = cheats.sign(privateKey, digestHash);

            signature = abi.encodePacked(r, s, v);
        }

        uint256 sharesBefore = strategyManager.stakerStrategyShares(staker, strategy);

        // freeze the staker
        slasherMock.freezeOperator(staker);

        cheats.expectRevert(bytes("StrategyManager.onlyNotFrozen: staker has been frozen and may be subject to slashing"));
        strategyManager.depositIntoStrategyWithSignature(strategy, token, amount, staker, expiry, signature);

        uint256 sharesAfter = strategyManager.stakerStrategyShares(staker, strategy);
        uint256 nonceAfter = strategyManager.nonces(staker);

        require(sharesAfter == sharesBefore, "sharesAfter != sharesBefore");
        require(nonceAfter == nonceBefore, "nonceAfter != nonceBefore");
    }

    function testDepositIntoStrategyWithSignatureFailsWhenReentering() public {
        reenterer = new Reenterer();

        // whitelist the strategy for deposit
        cheats.startPrank(strategyManager.owner());
        IStrategy[] memory _strategy = new IStrategy[](1);
        _strategy[0] = IStrategy(address(reenterer));
        strategyManager.addStrategiesToDepositWhitelist(_strategy);
        cheats.stopPrank();

        address staker = cheats.addr(privateKey);
        IStrategy strategy = IStrategy(address(reenterer));
        IERC20 token = dummyToken;
        uint256 amount = 1e18;

        uint256 nonceBefore = strategyManager.nonces(staker);
        uint256 expiry = type(uint256).max;
        bytes memory signature;

        {
            bytes32 structHash = keccak256(abi.encode(strategyManager.DEPOSIT_TYPEHASH(), strategy, token, amount, nonceBefore, expiry));
            bytes32 digestHash = keccak256(abi.encodePacked("\x19\x01", strategyManager.DOMAIN_SEPARATOR(), structHash));

            (uint8 v, bytes32 r, bytes32 s) = cheats.sign(privateKey, digestHash);

            signature = abi.encodePacked(r, s, v);
        }

        uint256 sharesBefore = strategyManager.stakerStrategyShares(staker, strategy);

        uint256 shareAmountToReturn = amount;
        reenterer.prepareReturnData(abi.encode(shareAmountToReturn));

        {
            address targetToUse = address(strategyManager);
            uint256 msgValueToUse = 0;
            bytes memory calldataToUse = abi.encodeWithSelector(StrategyManager.depositIntoStrategy.selector, address(reenterer), dummyToken, amount);
            reenterer.prepare(targetToUse, msgValueToUse, calldataToUse, bytes("ReentrancyGuard: reentrant call"));
        }

        strategyManager.depositIntoStrategyWithSignature(strategy, token, amount, staker, expiry, signature);

        uint256 sharesAfter = strategyManager.stakerStrategyShares(staker, strategy);
        uint256 nonceAfter = strategyManager.nonces(staker);

        require(sharesAfter == sharesBefore + shareAmountToReturn, "sharesAfter != sharesBefore + shareAmountToReturn");
        require(nonceAfter == nonceBefore + 1, "nonceAfter != nonceBefore + 1");
    }

    function testDepositIntoStrategyWithSignatureFailsWhenSignatureExpired() public {
        address staker = cheats.addr(privateKey);
        IStrategy strategy = dummyStrat;
        IERC20 token = dummyToken;
        uint256 amount = 1e18;

        uint256 nonceBefore = strategyManager.nonces(staker);
        uint256 expiry = 5555;
        // warp to 1 second after expiry
        cheats.warp(expiry + 1);
        bytes memory signature;

        {
            bytes32 structHash = keccak256(abi.encode(strategyManager.DEPOSIT_TYPEHASH(), strategy, token, amount, nonceBefore, expiry));
            bytes32 digestHash = keccak256(abi.encodePacked("\x19\x01", strategyManager.DOMAIN_SEPARATOR(), structHash));

            (uint8 v, bytes32 r, bytes32 s) = cheats.sign(privateKey, digestHash);

            signature = abi.encodePacked(r, s, v);
        }

        uint256 sharesBefore = strategyManager.stakerStrategyShares(staker, strategy);

        cheats.expectRevert(bytes("StrategyManager.depositIntoStrategyWithSignature: signature expired"));
        strategyManager.depositIntoStrategyWithSignature(strategy, token, amount, staker, expiry, signature);

        uint256 sharesAfter = strategyManager.stakerStrategyShares(staker, strategy);
        uint256 nonceAfter = strategyManager.nonces(staker);

        require(sharesAfter == sharesBefore, "sharesAfter != sharesBefore");
        require(nonceAfter == nonceBefore, "nonceAfter != nonceBefore");
    }

    function testDepositIntoStrategyWithSignatureFailsWhenSignatureInvalid() public {
        address staker = cheats.addr(privateKey);
        IStrategy strategy = dummyStrat;
        IERC20 token = dummyToken;
        uint256 amount = 1e18;

        uint256 nonceBefore = strategyManager.nonces(staker);
        uint256 expiry = block.timestamp;
        bytes memory signature;

        {
            bytes32 structHash = keccak256(abi.encode(strategyManager.DEPOSIT_TYPEHASH(), strategy, token, amount, nonceBefore, expiry));
            bytes32 digestHash = keccak256(abi.encodePacked("\x19\x01", strategyManager.DOMAIN_SEPARATOR(), structHash));

            (uint8 v, bytes32 r, bytes32 s) = cheats.sign(privateKey, digestHash);

            signature = abi.encodePacked(r, s, v);
        }

        uint256 sharesBefore = strategyManager.stakerStrategyShares(staker, strategy);

        cheats.expectRevert(bytes("StrategyManager.depositIntoStrategyWithSignature: signature not from staker"));
        // call with `notStaker` as input instead of `staker` address
        address notStaker = address(3333);
        strategyManager.depositIntoStrategyWithSignature(strategy, token, amount, notStaker, expiry, signature);

        uint256 sharesAfter = strategyManager.stakerStrategyShares(staker, strategy);
        uint256 nonceAfter = strategyManager.nonces(staker);

        require(sharesAfter == sharesBefore, "sharesAfter != sharesBefore");
        require(nonceAfter == nonceBefore, "nonceAfter != nonceBefore");
    }

    function testUndelegate() public {
        strategyManager.undelegate();
    }

    function testUndelegateRevertsWithActiveDeposits() public {
        address staker = address(this);
        uint256 amount = 1e18;

        testDepositIntoStrategySuccessfully(staker, amount);
        require(strategyManager.stakerStrategyListLength(staker) != 0, "test broken in some way, length shouldn't be 0");

        cheats.expectRevert(bytes("StrategyManager._undelegate: depositor has active deposits"));
        strategyManager.undelegate();
    }

    // fuzzed input amountGwei is sized-down, since it must be in GWEI and gets sized-up to be WEI
    function testQueueWithdrawalBeaconChainETHToSelf(uint128 amountGwei)
        public returns (IStrategyManager.QueuedWithdrawal memory, bytes32 /*withdrawalRoot*/) 
    {
        // scale fuzzed amount up to be a whole amount of GWEI
        uint256 amount = uint256(amountGwei) * 1e9;
        address staker = address(this);
        address withdrawer = staker;
        IStrategy strategy = beaconChainETHStrategy;
        IERC20 token;

        testDepositBeaconChainETHSuccessfully(staker, amount);

        bool undelegateIfPossible = false;

        (IStrategyManager.QueuedWithdrawal memory queuedWithdrawal, /*IERC20[] memory tokensArray*/, bytes32 withdrawalRoot) =
            _setUpQueuedWithdrawalStructSingleStrat(staker, withdrawer, token, strategy, amount);

        uint256 sharesBefore = strategyManager.stakerStrategyShares(staker, strategy);
        uint256 nonceBefore = strategyManager.numWithdrawalsQueued(staker);

        require(!strategyManager.withdrawalRootPending(withdrawalRoot), "withdrawalRootPendingBefore is true!");

        uint256[] memory strategyIndexes = new uint256[](1);
        strategyIndexes[0] = 0;
        strategyManager.queueWithdrawal(strategyIndexes, queuedWithdrawal.strategies, queuedWithdrawal.shares, withdrawer, undelegateIfPossible);

        uint256 sharesAfter = strategyManager.stakerStrategyShares(staker, strategy);
        uint256 nonceAfter = strategyManager.numWithdrawalsQueued(staker);

        require(strategyManager.withdrawalRootPending(withdrawalRoot), "withdrawalRootPendingAfter is false!");
        require(sharesAfter == sharesBefore - amount, "sharesAfter != sharesBefore - amount");
        require(nonceAfter == nonceBefore + 1, "nonceAfter != nonceBefore + 1");

        return (queuedWithdrawal, withdrawalRoot);
    }

    function testQueueWithdrawalBeaconChainETHToDifferentAddress(address withdrawer) external filterFuzzedAddressInputs(withdrawer) {
        // filtering for test flakiness
        cheats.assume(withdrawer != address(this));

        IStrategy[] memory strategyArray = new IStrategy[](1);
        uint256[] memory shareAmounts = new uint256[](1);
        uint256[] memory strategyIndexes = new uint256[](1);
        bool undelegateIfPossible = false;

        {
            strategyArray[0] = strategyManager.beaconChainETHStrategy();
            shareAmounts[0] = REQUIRED_BALANCE_WEI;
            strategyIndexes[0] = 0;
        }

        cheats.expectRevert(bytes("StrategyManager.queueWithdrawal: cannot queue a withdrawal of Beacon Chain ETH to a different address"));
        strategyManager.queueWithdrawal(strategyIndexes, strategyArray, shareAmounts, withdrawer, undelegateIfPossible);
    }

    function testQueueWithdrawalMultipleStrategiesWithBeaconChain() external {
        testDepositIntoStrategySuccessfully(address(this), REQUIRED_BALANCE_WEI);

        IStrategy[] memory strategyArray = new IStrategy[](2);
        uint256[] memory shareAmounts = new uint256[](2);
        uint256[] memory strategyIndexes = new uint256[](2);
        bool undelegateIfPossible = false;

        {
            strategyArray[0] = strategyManager.beaconChainETHStrategy();
            shareAmounts[0] = REQUIRED_BALANCE_WEI;
            strategyIndexes[0] = 0;
            strategyArray[1] = deployNewStrategy(dummyToken, strategyManager, pauserRegistry, dummyAdmin);
            shareAmounts[1] = REQUIRED_BALANCE_WEI;
            strategyIndexes[1] = 1;
        }

        cheats.expectRevert(bytes("StrategyManager.queueWithdrawal: cannot queue a withdrawal including Beacon Chain ETH and other tokens"));
        strategyManager.queueWithdrawal(strategyIndexes, strategyArray, shareAmounts, address(this), undelegateIfPossible);

        {
            strategyArray[0] = dummyStrat;
            shareAmounts[0] = 1;
            strategyIndexes[0] = 0;
            strategyArray[1] = strategyManager.beaconChainETHStrategy();
            shareAmounts[1] = REQUIRED_BALANCE_WEI;
            strategyIndexes[1] = 1;
        }
        cheats.expectRevert(bytes("StrategyManager.queueWithdrawal: cannot queue a withdrawal including Beacon Chain ETH and other tokens"));
        strategyManager.queueWithdrawal(strategyIndexes, strategyArray, shareAmounts, address(this), undelegateIfPossible);
    }

    function testQueueWithdrawalBeaconChainEthNonWholeAmountGwei(uint256 nonWholeAmount) external {
        cheats.assume(nonWholeAmount % GWEI_TO_WEI != 0);
        IStrategy[] memory strategyArray = new IStrategy[](1);
        uint256[] memory shareAmounts = new uint256[](1);
        uint256[] memory strategyIndexes = new uint256[](1);
        bool undelegateIfPossible = false;

        {
            strategyArray[0] = strategyManager.beaconChainETHStrategy();
            shareAmounts[0] = REQUIRED_BALANCE_WEI - 1243895959494;
            strategyIndexes[0] = 0;
        }

        cheats.expectRevert(bytes("StrategyManager.queueWithdrawal: cannot queue a withdrawal of Beacon Chain ETH for an non-whole amount of gwei"));
        strategyManager.queueWithdrawal(strategyIndexes, strategyArray, shareAmounts, address(this), undelegateIfPossible);
    }

    function testQueueWithdrawal_ToSelf_NotBeaconChainETH(uint256 depositAmount, uint256 withdrawalAmount, bool undelegateIfPossible) public
        returns (IStrategyManager.QueuedWithdrawal memory /* queuedWithdrawal */, IERC20[] memory /* tokensArray */, bytes32 /* withdrawalRoot */)
    {
        // filtering of fuzzed inputs
        cheats.assume(withdrawalAmount != 0 && withdrawalAmount <= depositAmount);

        // address staker = address(this);
        _tempStrategyStorage = dummyStrat;
        // IERC20 token = dummyToken;

        testDepositIntoStrategySuccessfully(/*staker*/ address(this), depositAmount);

        (IStrategyManager.QueuedWithdrawal memory queuedWithdrawal, IERC20[] memory tokensArray, bytes32 withdrawalRoot) =
            _setUpQueuedWithdrawalStructSingleStrat(/*staker*/ address(this), /*withdrawer*/ address(this), dummyToken, _tempStrategyStorage, withdrawalAmount);

        uint256 sharesBefore = strategyManager.stakerStrategyShares(/*staker*/ address(this), _tempStrategyStorage);
        uint256 nonceBefore = strategyManager.numWithdrawalsQueued(/*staker*/ address(this));

        require(!strategyManager.withdrawalRootPending(withdrawalRoot), "withdrawalRootPendingBefore is true!");

        {
            uint256[] memory strategyIndexes = new uint256[](1);
            strategyIndexes[0] = 0;
            strategyManager.queueWithdrawal(
                strategyIndexes,
                queuedWithdrawal.strategies,
                queuedWithdrawal.shares,
                /*withdrawer*/ address(this),
                undelegateIfPossible
            );
        }

        uint256 sharesAfter = strategyManager.stakerStrategyShares(/*staker*/ address(this), _tempStrategyStorage);
        uint256 nonceAfter = strategyManager.numWithdrawalsQueued(/*staker*/ address(this));

        require(strategyManager.withdrawalRootPending(withdrawalRoot), "withdrawalRootPendingAfter is false!");
        require(sharesAfter == sharesBefore - withdrawalAmount, "sharesAfter != sharesBefore - withdrawalAmount");
        require(nonceAfter == nonceBefore + 1, "nonceAfter != nonceBefore + 1");

        return (queuedWithdrawal, tokensArray, withdrawalRoot);
    }

    function testQueueWithdrawal_ToSelf_NotBeaconChainETHTwoStrategies(uint256 depositAmount, uint256 withdrawalAmount, bool undelegateIfPossible) public
        returns (IStrategyManager.QueuedWithdrawal memory /* queuedWithdrawal */, IERC20[] memory /* tokensArray */, bytes32 /* withdrawalRoot */)
    {
        // filtering of fuzzed inputs
        cheats.assume(withdrawalAmount != 0 && withdrawalAmount <= depositAmount);


        IStrategy[] memory strategies = new IStrategy[](2);
        strategies[0] = dummyStrat;
        strategies[1] = dummyStrat2;

        IERC20[] memory tokens = new IERC20[](2);
        tokens[0] = dummyToken;
        tokens[1] = dummyToken;

        uint256[] memory amounts = new uint256[](2);
        amounts[0] = withdrawalAmount;
        amounts[1] = withdrawalAmount;

        _depositIntoStrategySuccessfully(dummyStrat, /*staker*/ address(this), depositAmount);
        _depositIntoStrategySuccessfully(dummyStrat2, /*staker*/ address(this), depositAmount);

        (IStrategyManager.QueuedWithdrawal memory queuedWithdrawal, bytes32 withdrawalRoot) =
            _setUpQueuedWithdrawalStructSingleStrat_MultipleStrategies(/*staker*/ address(this), /*withdrawer*/ address(this), strategies, amounts);

        // uint256 sharesBefore = strategyManager.stakerStrategyShares(/*staker*/ address(this), strategies[0]) + strategyManager.stakerStrategyShares(/*staker*/ address(this), strategies[1]);
        // uint256 nonceBefore = strategyManager.numWithdrawalsQueued(/*staker*/ address(this));

        require(!strategyManager.withdrawalRootPending(withdrawalRoot), "withdrawalRootPendingBefore is true!");

        {
            uint256[] memory strategyIndexes = new uint256[](2);
            strategyIndexes[0] = 0;
            strategyIndexes[1] = 0;
            strategyManager.queueWithdrawal(
                strategyIndexes,
                queuedWithdrawal.strategies,
                queuedWithdrawal.shares,
                /*withdrawer*/ address(this),
                undelegateIfPossible
            );
        }

        return (queuedWithdrawal, tokens, withdrawalRoot);
    }

    function testQueueWithdrawal_ToDifferentAddress_NotBeaconChainETH(address withdrawer, uint256 amount)
        external filterFuzzedAddressInputs(withdrawer)
    {
        address staker = address(this);
        _tempStrategyStorage = dummyStrat;

        testDepositIntoStrategySuccessfully(staker, amount);

        (IStrategyManager.QueuedWithdrawal memory queuedWithdrawal, /*IERC20[] memory tokensArray*/, bytes32 withdrawalRoot) =
            _setUpQueuedWithdrawalStructSingleStrat(staker, withdrawer, /*token*/ dummyToken, _tempStrategyStorage, amount);

        uint256 sharesBefore = strategyManager.stakerStrategyShares(staker, _tempStrategyStorage);
        uint256 nonceBefore = strategyManager.numWithdrawalsQueued(staker);

        require(!strategyManager.withdrawalRootPending(withdrawalRoot), "withdrawalRootPendingBefore is true!");

        bool undelegateIfPossible = false;
        uint256[] memory strategyIndexes = new uint256[](1);
        strategyIndexes[0] = 0;
        strategyManager.queueWithdrawal(strategyIndexes, queuedWithdrawal.strategies, queuedWithdrawal.shares, withdrawer, undelegateIfPossible);

        uint256 sharesAfter = strategyManager.stakerStrategyShares(staker, _tempStrategyStorage);
        uint256 nonceAfter = strategyManager.numWithdrawalsQueued(staker);

        require(strategyManager.withdrawalRootPending(withdrawalRoot), "withdrawalRootPendingAfter is false!");
        require(sharesAfter == sharesBefore - amount, "sharesAfter != sharesBefore - amount");
        require(nonceAfter == nonceBefore + 1, "nonceAfter != nonceBefore + 1");
    }


    // TODO: set up delegation for the following three tests and check afterwords
    function testQueueWithdrawal_WithdrawEverything_DontUndelegate(uint256 amount) external {
        // delegate to self
        delegationMock.delegateTo(address(this));
        require(delegationMock.isDelegated(address(this)), "delegation mock setup failed");
        bool undelegateIfPossible = false;
        // deposit and withdraw the same amount, don't undelegate
        testQueueWithdrawal_ToSelf_NotBeaconChainETH(amount, amount, undelegateIfPossible);
        require(delegationMock.isDelegated(address(this)) == !undelegateIfPossible, "undelegation mock failed");
    }

    function testQueueWithdrawal_WithdrawEverything_DoUndelegate(uint256 amount) external {
        bool undelegateIfPossible = true;
        // deposit and withdraw the same amount, do undelegate if possible
        testQueueWithdrawal_ToSelf_NotBeaconChainETH(amount, amount, undelegateIfPossible);
        require(delegationMock.isDelegated(address(this)) == !undelegateIfPossible, "undelegation mock failed");
    }

    function testQueueWithdrawal_DontWithdrawEverything_MarkUndelegateIfPossibleAsTrue(uint128 amount) external {
        bool undelegateIfPossible = true;
        // deposit and withdraw only half, do undelegate if possible
        testQueueWithdrawal_ToSelf_NotBeaconChainETH(uint256(amount) * 2, amount, undelegateIfPossible);
        require(!delegationMock.isDelegated(address(this)), "undelegation mock failed");
    }

    function testQueueWithdrawalFailsWhenStakerFrozen() public {
        address staker = address(this);
        IStrategy strategy = dummyStrat;
        IERC20 token = dummyToken;
        uint256 depositAmount = 1e18;
        uint256 withdrawalAmount = depositAmount;

        testDepositIntoStrategySuccessfully(staker, depositAmount);

        (IStrategyManager.QueuedWithdrawal memory queuedWithdrawal, /*IERC20[] memory tokensArray*/, bytes32 withdrawalRoot) =
            _setUpQueuedWithdrawalStructSingleStrat(staker, /*withdrawer*/ staker, token, strategy, withdrawalAmount);

        uint256 sharesBefore = strategyManager.stakerStrategyShares(staker, strategy);
        uint256 nonceBefore = strategyManager.numWithdrawalsQueued(staker);

        require(!strategyManager.withdrawalRootPending(withdrawalRoot), "withdrawalRootPendingBefore is true!");

        // freeze the staker
        slasherMock.freezeOperator(staker);

        // bool undelegateIfPossible = false;
        uint256[] memory strategyIndexes = new uint256[](1);
        strategyIndexes[0] = 0;
        cheats.expectRevert(bytes("StrategyManager.onlyNotFrozen: staker has been frozen and may be subject to slashing"));
        strategyManager.queueWithdrawal(strategyIndexes, queuedWithdrawal.strategies, queuedWithdrawal.shares, /*withdrawer*/ staker, /*undelegateIfPossible*/ false);

        uint256 sharesAfter = strategyManager.stakerStrategyShares(address(this), strategy);
        uint256 nonceAfter = strategyManager.numWithdrawalsQueued(address(this));

        require(!strategyManager.withdrawalRootPending(withdrawalRoot), "withdrawalRootPendingAfter is true!");
        require(sharesAfter == sharesBefore, "sharesAfter != sharesBefore");
        require(nonceAfter == nonceBefore, "nonceAfter != nonceBefore");
    }

    function testCompleteQueuedWithdrawal_ReceiveAsTokensMarkedFalse() external {
        address staker = address(this);
        uint256 withdrawalAmount = 1e18;
        IStrategy strategy = dummyStrat;

        {
            uint256 depositAmount = 1e18;
            bool undelegateIfPossible = false;
            testQueueWithdrawal_ToSelf_NotBeaconChainETH(depositAmount, withdrawalAmount, undelegateIfPossible);
        }

        IStrategy[] memory strategyArray = new IStrategy[](1);
        IERC20[] memory tokensArray = new IERC20[](1);
        uint256[] memory shareAmounts = new uint256[](1);
        {
            strategyArray[0] = strategy;
            shareAmounts[0] = withdrawalAmount;
            tokensArray[0] = dummyToken;
        }

        uint256[] memory strategyIndexes = new uint256[](1);
        strategyIndexes[0] = 0;

        IStrategyManager.QueuedWithdrawal memory queuedWithdrawal;

        {
            uint256 nonce = strategyManager.numWithdrawalsQueued(staker);

            IStrategyManager.WithdrawerAndNonce memory withdrawerAndNonce = IStrategyManager.WithdrawerAndNonce({
                withdrawer: staker,
                nonce: (uint96(nonce) - 1)
            });
            queuedWithdrawal = 
                IStrategyManager.QueuedWithdrawal({
                    strategies: strategyArray,
                    shares: shareAmounts,
                    depositor: staker,
                    withdrawerAndNonce: withdrawerAndNonce,
                    withdrawalStartBlock: uint32(block.number),
                    delegatedAddress: strategyManager.delegation().delegatedTo(staker)
                }
            );
        }

        uint256 sharesBefore = strategyManager.stakerStrategyShares(address(this), strategy);
        uint256 balanceBefore = dummyToken.balanceOf(address(staker));

        uint256 middlewareTimesIndex = 0;
        bool receiveAsTokens = false;
        strategyManager.completeQueuedWithdrawal(queuedWithdrawal, tokensArray, middlewareTimesIndex, receiveAsTokens);

        uint256 sharesAfter = strategyManager.stakerStrategyShares(address(this), strategy);
        uint256 balanceAfter = dummyToken.balanceOf(address(staker));

        require(sharesAfter == sharesBefore + withdrawalAmount, "sharesAfter != sharesBefore + withdrawalAmount");
        require(balanceAfter == balanceBefore, "balanceAfter != balanceBefore");
    }

    function testCompleteQueuedWithdrawal_ReceiveAsTokensMarkedTrue_NotWithdrawingBeaconChainETH() external {
        address staker = address(this);
        uint256 depositAmount = 1e18;
        uint256 withdrawalAmount = 1e18;
        bool undelegateIfPossible = false;
        _tempStrategyStorage = dummyStrat;

        testQueueWithdrawal_ToSelf_NotBeaconChainETH(depositAmount, withdrawalAmount, undelegateIfPossible);

        IStrategy[] memory strategyArray = new IStrategy[](1);
        IERC20[] memory tokensArray = new IERC20[](1);
        uint256[] memory shareAmounts = new uint256[](1);
        {
            strategyArray[0] = _tempStrategyStorage;
            shareAmounts[0] = withdrawalAmount;
            tokensArray[0] = dummyToken;
        }

        uint256[] memory strategyIndexes = new uint256[](1);
        strategyIndexes[0] = 0;

        IStrategyManager.QueuedWithdrawal memory queuedWithdrawal;

        {
            uint256 nonce = strategyManager.numWithdrawalsQueued(staker);

            IStrategyManager.WithdrawerAndNonce memory withdrawerAndNonce = IStrategyManager.WithdrawerAndNonce({
                withdrawer: staker,
                nonce: (uint96(nonce) - 1)
            });
            queuedWithdrawal = 
                IStrategyManager.QueuedWithdrawal({
                    strategies: strategyArray,
                    shares: shareAmounts,
                    depositor: staker,
                    withdrawerAndNonce: withdrawerAndNonce,
                    withdrawalStartBlock: uint32(block.number),
                    delegatedAddress: strategyManager.delegation().delegatedTo(staker)
                }
            );
        }

        uint256 sharesBefore = strategyManager.stakerStrategyShares(staker, _tempStrategyStorage);
        uint256 balanceBefore = dummyToken.balanceOf(address(staker));

        strategyManager.completeQueuedWithdrawal(queuedWithdrawal, tokensArray, /*middlewareTimesIndex*/ 0, /*receiveAsTokens*/ true);

        uint256 sharesAfter = strategyManager.stakerStrategyShares(staker, _tempStrategyStorage);
        uint256 balanceAfter = dummyToken.balanceOf(address(staker));

        require(sharesAfter == sharesBefore, "sharesAfter != sharesBefore");
        require(balanceAfter == balanceBefore + withdrawalAmount, "balanceAfter != balanceBefore + withdrawalAmount");
    }

    function testCompleteQueuedWithdrawal_ReceiveAsTokensMarkedTrue_WithdrawingBeaconChainETH() external {
        _tempStakerStorage = address(this);
        uint256 withdrawalAmount = 1e18;
        _tempStrategyStorage = beaconChainETHStrategy;

        // withdrawalAmount is converted to GWEI here
        testQueueWithdrawalBeaconChainETHToSelf(uint128(withdrawalAmount / 1e9));

        IStrategy[] memory strategyArray = new IStrategy[](1);
        IERC20[] memory tokensArray = new IERC20[](1);
        uint256[] memory shareAmounts = new uint256[](1);
        {
            strategyArray[0] = _tempStrategyStorage;
            shareAmounts[0] = withdrawalAmount;
        }

        uint256[] memory strategyIndexes = new uint256[](1);
        strategyIndexes[0] = 0;

        IStrategyManager.QueuedWithdrawal memory queuedWithdrawal;

        {
            uint256 nonce = strategyManager.numWithdrawalsQueued(_tempStakerStorage);

            IStrategyManager.WithdrawerAndNonce memory withdrawerAndNonce = IStrategyManager.WithdrawerAndNonce({
                withdrawer: _tempStakerStorage,
                nonce: (uint96(nonce) - 1)
            });
            queuedWithdrawal = 
                IStrategyManager.QueuedWithdrawal({
                    strategies: strategyArray,
                    shares: shareAmounts,
                    depositor: _tempStakerStorage,
                    withdrawerAndNonce: withdrawerAndNonce,
                    withdrawalStartBlock: uint32(block.number),
                    delegatedAddress: strategyManager.delegation().delegatedTo(_tempStakerStorage)
                }
            );
        }

        uint256 sharesBefore = strategyManager.stakerStrategyShares(_tempStakerStorage, _tempStrategyStorage);
        // uint256 balanceBefore = address(this).balance;

        uint256 middlewareTimesIndex = 0;
        bool receiveAsTokens = true;
        strategyManager.completeQueuedWithdrawal(queuedWithdrawal, tokensArray, middlewareTimesIndex, receiveAsTokens);

        uint256 sharesAfter = strategyManager.stakerStrategyShares(_tempStakerStorage, _tempStrategyStorage);
        // uint256 balanceAfter = address(this).balance;

        require(sharesAfter == sharesBefore, "sharesAfter != sharesBefore");
        // require(balanceAfter == balanceBefore + withdrawalAmount, "balanceAfter != balanceBefore + withdrawalAmount");
        // TODO: make EigenPodManagerMock do something so we can verify that it gets called appropriately?
    }

    function testCompleteQueuedWithdrawalFailsWhenWithdrawalsPaused() external {
        _tempStakerStorage = address(this);
        uint256 depositAmount = 1e18;
        uint256 withdrawalAmount = 1e18;
        bool undelegateIfPossible = false;

        (IStrategyManager.QueuedWithdrawal memory queuedWithdrawal, IERC20[] memory tokensArray, /*bytes32 withdrawalRoot*/) =
            testQueueWithdrawal_ToSelf_NotBeaconChainETH(depositAmount, withdrawalAmount, undelegateIfPossible);

        IStrategy strategy = queuedWithdrawal.strategies[0];

        uint256 sharesBefore = strategyManager.stakerStrategyShares(address(this), strategy);
        uint256 balanceBefore = dummyToken.balanceOf(address(_tempStakerStorage));

        uint256 middlewareTimesIndex = 0;
        bool receiveAsTokens = false;

        // pause withdrawals
        cheats.startPrank(pauser);
        strategyManager.pause(2);
        cheats.stopPrank();

        cheats.expectRevert(bytes("Pausable: index is paused"));
        strategyManager.completeQueuedWithdrawal(queuedWithdrawal, tokensArray, middlewareTimesIndex, receiveAsTokens);

        uint256 sharesAfter = strategyManager.stakerStrategyShares(address(this), strategy);
        uint256 balanceAfter = dummyToken.balanceOf(address(_tempStakerStorage));

        require(sharesAfter == sharesBefore, "sharesAfter != sharesBefore");
        require(balanceAfter == balanceBefore, "balanceAfter != balanceBefore");
    }

    function testCompleteQueuedWithdrawalFailsWhenDelegatedAddressFrozen() external {
        _tempStakerStorage = address(this);
        uint256 depositAmount = 1e18;
        uint256 withdrawalAmount = 1e18;
        bool undelegateIfPossible = false;

        (IStrategyManager.QueuedWithdrawal memory queuedWithdrawal, IERC20[] memory tokensArray, /*bytes32 withdrawalRoot*/) =
            testQueueWithdrawal_ToSelf_NotBeaconChainETH(depositAmount, withdrawalAmount, undelegateIfPossible);

        IStrategy strategy = queuedWithdrawal.strategies[0];

        uint256 sharesBefore = strategyManager.stakerStrategyShares(address(this), strategy);
        uint256 balanceBefore = dummyToken.balanceOf(address(_tempStakerStorage));

        uint256 middlewareTimesIndex = 0;
        bool receiveAsTokens = false;

        // freeze the delegatedAddress
        slasherMock.freezeOperator(strategyManager.delegation().delegatedTo(_tempStakerStorage));

        cheats.expectRevert(bytes("StrategyManager.onlyNotFrozen: staker has been frozen and may be subject to slashing"));
        strategyManager.completeQueuedWithdrawal(queuedWithdrawal, tokensArray, middlewareTimesIndex, receiveAsTokens);

        uint256 sharesAfter = strategyManager.stakerStrategyShares(address(this), strategy);
        uint256 balanceAfter = dummyToken.balanceOf(address(_tempStakerStorage));

        require(sharesAfter == sharesBefore, "sharesAfter != sharesBefore");
        require(balanceAfter == balanceBefore, "balanceAfter != balanceBefore");
    }

    function testCompleteQueuedWithdrawalFailsWhenAttemptingReentrancy() external {
        // replace dummyStrat with Reenterer contract
        reenterer = new Reenterer();
        dummyStrat = StrategyBase(address(reenterer));

        // whitelist the strategy for deposit
        cheats.startPrank(strategyManager.owner());
        IStrategy[] memory _strategy = new IStrategy[](1);
        _strategy[0] = dummyStrat;
        strategyManager.addStrategiesToDepositWhitelist(_strategy);
        cheats.stopPrank();

        _tempStakerStorage = address(this);
        uint256 depositAmount = 1e18;
        uint256 withdrawalAmount = 1e18;
        bool undelegateIfPossible = false;
        IStrategy strategy = dummyStrat;

        reenterer.prepareReturnData(abi.encode(depositAmount));

        testQueueWithdrawal_ToSelf_NotBeaconChainETH(depositAmount, withdrawalAmount, undelegateIfPossible);

        IStrategy[] memory strategyArray = new IStrategy[](1);
        IERC20[] memory tokensArray = new IERC20[](1);
        uint256[] memory shareAmounts = new uint256[](1);
        {
            strategyArray[0] = strategy;
            shareAmounts[0] = withdrawalAmount;
            tokensArray[0] = dummyToken;
        }

        uint256[] memory strategyIndexes = new uint256[](1);
        strategyIndexes[0] = 0;

        IStrategyManager.QueuedWithdrawal memory queuedWithdrawal;

        {
            uint256 nonce = strategyManager.numWithdrawalsQueued(_tempStakerStorage);

            IStrategyManager.WithdrawerAndNonce memory withdrawerAndNonce = IStrategyManager.WithdrawerAndNonce({
                withdrawer: _tempStakerStorage,
                nonce: (uint96(nonce) - 1)
            });
            queuedWithdrawal = 
                IStrategyManager.QueuedWithdrawal({
                    strategies: strategyArray,
                    shares: shareAmounts,
                    depositor: _tempStakerStorage,
                    withdrawerAndNonce: withdrawerAndNonce,
                    withdrawalStartBlock: uint32(block.number),
                    delegatedAddress: strategyManager.delegation().delegatedTo(_tempStakerStorage)
                }
            );
        }

        uint256 middlewareTimesIndex = 0;
        bool receiveAsTokens = false;

        address targetToUse = address(strategyManager);
        uint256 msgValueToUse = 0;
        bytes memory calldataToUse = abi.encodeWithSelector(StrategyManager.completeQueuedWithdrawal.selector, queuedWithdrawal, tokensArray, middlewareTimesIndex, receiveAsTokens);
        reenterer.prepare(targetToUse, msgValueToUse, calldataToUse, bytes("ReentrancyGuard: reentrant call"));

        strategyManager.completeQueuedWithdrawal(queuedWithdrawal, tokensArray, middlewareTimesIndex, receiveAsTokens);
    }

    function testCompleteQueuedWithdrawalFailsWhenWithdrawalDoesNotExist() external {
        _tempStakerStorage = address(this);
        uint256 withdrawalAmount = 1e18;
        IStrategy strategy = dummyStrat;

        IStrategy[] memory strategyArray = new IStrategy[](1);
        IERC20[] memory tokensArray = new IERC20[](1);
        uint256[] memory shareAmounts = new uint256[](1);
        {
            strategyArray[0] = strategy;
            shareAmounts[0] = withdrawalAmount;
            tokensArray[0] = dummyToken;
        }

        uint256[] memory strategyIndexes = new uint256[](1);
        strategyIndexes[0] = 0;

        IStrategyManager.QueuedWithdrawal memory queuedWithdrawal;

        {
            IStrategyManager.WithdrawerAndNonce memory withdrawerAndNonce = IStrategyManager.WithdrawerAndNonce({
                withdrawer: _tempStakerStorage,
                nonce: 0
            });
            queuedWithdrawal = 
                IStrategyManager.QueuedWithdrawal({
                    strategies: strategyArray,
                    shares: shareAmounts,
                    depositor: _tempStakerStorage,
                    withdrawerAndNonce: withdrawerAndNonce,
                    withdrawalStartBlock: uint32(block.number),
                    delegatedAddress: strategyManager.delegation().delegatedTo(_tempStakerStorage)
                }
            );
        }

        uint256 sharesBefore = strategyManager.stakerStrategyShares(address(this), strategy);
        uint256 balanceBefore = dummyToken.balanceOf(address(_tempStakerStorage));

        uint256 middlewareTimesIndex = 0;
        bool receiveAsTokens = false;

        cheats.expectRevert(bytes("StrategyManager.completeQueuedWithdrawal: withdrawal is not pending"));
        strategyManager.completeQueuedWithdrawal(queuedWithdrawal, tokensArray, middlewareTimesIndex, receiveAsTokens);

        uint256 sharesAfter = strategyManager.stakerStrategyShares(address(this), strategy);
        uint256 balanceAfter = dummyToken.balanceOf(address(_tempStakerStorage));

        require(sharesAfter == sharesBefore, "sharesAfter != sharesBefore");
        require(balanceAfter == balanceBefore, "balanceAfter != balanceBefore");
    }

    function testCompleteQueuedWithdrawalFailsWhenCanWithdrawReturnsFalse() external {
        _tempStakerStorage = address(this);
        uint256 depositAmount = 1e18;
        uint256 withdrawalAmount = 1e18;
        bool undelegateIfPossible = false;

        (IStrategyManager.QueuedWithdrawal memory queuedWithdrawal, IERC20[] memory tokensArray, /*bytes32 withdrawalRoot*/) =
            testQueueWithdrawal_ToSelf_NotBeaconChainETH(depositAmount, withdrawalAmount, undelegateIfPossible);

        IStrategy strategy = queuedWithdrawal.strategies[0];

        uint256 sharesBefore = strategyManager.stakerStrategyShares(address(this), strategy);
        uint256 balanceBefore = dummyToken.balanceOf(address(_tempStakerStorage));

        uint256 middlewareTimesIndex = 0;
        bool receiveAsTokens = false;

        // prepare mock
        slasherMock.setCanWithdrawResponse(false);

        cheats.expectRevert(bytes("StrategyManager.completeQueuedWithdrawal: shares pending withdrawal are still slashable"));
        strategyManager.completeQueuedWithdrawal(queuedWithdrawal, tokensArray, middlewareTimesIndex, receiveAsTokens);

        uint256 sharesAfter = strategyManager.stakerStrategyShares(address(this), strategy);
        uint256 balanceAfter = dummyToken.balanceOf(address(_tempStakerStorage));

        require(sharesAfter == sharesBefore, "sharesAfter != sharesBefore");
        require(balanceAfter == balanceBefore, "balanceAfter != balanceBefore");
    }

    function testUndelegateWithFrozenStaker() public {
        slasherMock.setOperatorFrozenStatus(address(this), true);
        cheats.expectRevert(bytes("StrategyManager.onlyNotFrozen: staker has been frozen and may be subject to slashing"));
        cheats.startPrank(address(this));
        strategyManager.undelegate();
        cheats.stopPrank();
    }

    function testCompleteQueuedWithdrawalFailsWhenNotCallingFromWithdrawerAddress() external {
        _tempStakerStorage = address(this);
        uint256 depositAmount = 1e18;
        uint256 withdrawalAmount = 1e18;
        bool undelegateIfPossible = false;

        (IStrategyManager.QueuedWithdrawal memory queuedWithdrawal, IERC20[] memory tokensArray, /*bytes32 withdrawalRoot*/) =
            testQueueWithdrawal_ToSelf_NotBeaconChainETH(depositAmount, withdrawalAmount, undelegateIfPossible);

        IStrategy strategy = queuedWithdrawal.strategies[0];

        uint256 sharesBefore = strategyManager.stakerStrategyShares(address(this), strategy);
        uint256 balanceBefore = dummyToken.balanceOf(address(_tempStakerStorage));

        uint256 middlewareTimesIndex = 0;
        bool receiveAsTokens = false;

        cheats.startPrank(address(123456));
        cheats.expectRevert(bytes("StrategyManager.completeQueuedWithdrawal: only specified withdrawer can complete a queued withdrawal"));
        strategyManager.completeQueuedWithdrawal(queuedWithdrawal, tokensArray, middlewareTimesIndex, receiveAsTokens);
        cheats.stopPrank();

        uint256 sharesAfter = strategyManager.stakerStrategyShares(address(this), strategy);
        uint256 balanceAfter = dummyToken.balanceOf(address(_tempStakerStorage));

        require(sharesAfter == sharesBefore, "sharesAfter != sharesBefore");
        require(balanceAfter == balanceBefore, "balanceAfter != balanceBefore");
    }

    function testCompleteQueuedWithdrawalFailsWhenTryingToCompleteSameWithdrawal2X() external {
        _tempStakerStorage = address(this);
        uint256 depositAmount = 1e18;
        uint256 withdrawalAmount = 1e18;
        bool undelegateIfPossible = false;

        (IStrategyManager.QueuedWithdrawal memory queuedWithdrawal, IERC20[] memory tokensArray, /*bytes32 withdrawalRoot*/) =
            testQueueWithdrawal_ToSelf_NotBeaconChainETH(depositAmount, withdrawalAmount, undelegateIfPossible);

        IStrategy strategy = queuedWithdrawal.strategies[0];

        uint256 sharesBefore = strategyManager.stakerStrategyShares(address(this), strategy);
        uint256 balanceBefore = dummyToken.balanceOf(address(_tempStakerStorage));

        uint256 middlewareTimesIndex = 0;
        bool receiveAsTokens = false;

        strategyManager.completeQueuedWithdrawal(queuedWithdrawal, tokensArray, middlewareTimesIndex, receiveAsTokens);

        uint256 sharesAfter = strategyManager.stakerStrategyShares(address(this), strategy);
        uint256 balanceAfter = dummyToken.balanceOf(address(_tempStakerStorage));

        require(sharesAfter == sharesBefore + withdrawalAmount, "sharesAfter != sharesBefore + withdrawalAmount");
        require(balanceAfter == balanceBefore, "balanceAfter != balanceBefore");

        // try to complete same withdrawal again
        cheats.expectRevert(bytes("StrategyManager.completeQueuedWithdrawal: withdrawal is not pending"));
        strategyManager.completeQueuedWithdrawal(queuedWithdrawal, tokensArray, middlewareTimesIndex, receiveAsTokens);
    }

    function testCompleteQueuedWithdrawalFailsWhenWithdrawalDelayBlocksHasNotPassed() external {
        _tempStakerStorage = address(this);
        uint256 depositAmount = 1e18;
        uint256 withdrawalAmount = 1e18;
        bool undelegateIfPossible = false;

        (IStrategyManager.QueuedWithdrawal memory queuedWithdrawal, IERC20[] memory tokensArray, /*bytes32 withdrawalRoot*/) =
            testQueueWithdrawal_ToSelf_NotBeaconChainETH(depositAmount, withdrawalAmount, undelegateIfPossible);

        uint256 middlewareTimesIndex = 0;
        bool receiveAsTokens = false;

        uint256 valueToSet = 1;
        // set the `withdrawalDelayBlocks` variable
        cheats.startPrank(strategyManager.owner());
        strategyManager.setWithdrawalDelayBlocks(valueToSet);
        cheats.stopPrank();
        require(strategyManager.withdrawalDelayBlocks() == valueToSet, "strategyManager.withdrawalDelayBlocks() != valueToSet");

        cheats.expectRevert(bytes("StrategyManager.completeQueuedWithdrawal: withdrawalDelayBlocks period has not yet passed"));
        strategyManager.completeQueuedWithdrawal(queuedWithdrawal, tokensArray, middlewareTimesIndex, receiveAsTokens);
    }

    function testCompleteQueuedWithdrawalWithNonzeroWithdrawalDelayBlocks(uint16 valueToSet) external {
        // filter fuzzed inputs to allowed *and nonzero* amounts
        cheats.assume(valueToSet <= strategyManager.MAX_WITHDRAWAL_DELAY_BLOCKS() && valueToSet != 0);

        _tempStakerStorage = address(this);
        uint256 depositAmount = 1e18;
        uint256 withdrawalAmount = 1e18;
        bool undelegateIfPossible = false;

        (IStrategyManager.QueuedWithdrawal memory queuedWithdrawal, IERC20[] memory tokensArray, /*bytes32 withdrawalRoot*/) =
            testQueueWithdrawal_ToSelf_NotBeaconChainETH(depositAmount, withdrawalAmount, undelegateIfPossible);

        uint256 middlewareTimesIndex = 0;
        bool receiveAsTokens = false;

        // set the `withdrawalDelayBlocks` variable
        cheats.startPrank(strategyManager.owner());
        strategyManager.setWithdrawalDelayBlocks(valueToSet);
        cheats.stopPrank();
        require(strategyManager.withdrawalDelayBlocks() == valueToSet, "strategyManager.withdrawalDelayBlocks() != valueToSet");

        cheats.expectRevert(bytes("StrategyManager.completeQueuedWithdrawal: withdrawalDelayBlocks period has not yet passed"));
        strategyManager.completeQueuedWithdrawal(queuedWithdrawal, tokensArray, middlewareTimesIndex, receiveAsTokens);


        // roll block number forward to one block before the withdrawal should be completeable and attempt again
        uint256 originalBlockNumber = block.number;
        cheats.roll(originalBlockNumber + valueToSet - 1);
        cheats.expectRevert(bytes("StrategyManager.completeQueuedWithdrawal: withdrawalDelayBlocks period has not yet passed"));
        strategyManager.completeQueuedWithdrawal(queuedWithdrawal, tokensArray, middlewareTimesIndex, receiveAsTokens);

        // roll block number forward to the block at which the withdrawal should be completeable, and complete it
        cheats.roll(originalBlockNumber + valueToSet);
    }

    function testSlashSharesNotBeaconChainETHFuzzed(uint64 withdrawalAmount) external {
        // cannot cause share value to increase too drastically
        cheats.assume(withdrawalAmount <= 1e9 || withdrawalAmount == 1e18);
        _tempStakerStorage = address(this);
        IStrategy strategy = dummyStrat;
        IERC20 token = dummyToken;

        {
            uint256 depositAmount = 1e18;
            // filter fuzzed input
            cheats.assume(withdrawalAmount != 0 && withdrawalAmount <= depositAmount);
            testDepositIntoStrategySuccessfully(_tempStakerStorage, depositAmount);
        }

        IStrategy[] memory strategyArray = new IStrategy[](1);
        IERC20[] memory tokensArray = new IERC20[](1);
        uint256[] memory shareAmounts = new uint256[](1);
        strategyArray[0] = strategy;
        tokensArray[0] = token;
        shareAmounts[0] = uint256(withdrawalAmount);

        // freeze the staker
        slasherMock.freezeOperator(_tempStakerStorage);

        address slashedAddress = address(this);
        address recipient = address(333);
        uint256[] memory strategyIndexes = new uint256[](1);
        strategyIndexes[0] = 0;

        uint256 sharesBefore = strategyManager.stakerStrategyShares(_tempStakerStorage, strategy);
        uint256 stakerStrategyListLengthBefore = strategyManager.stakerStrategyListLength(_tempStakerStorage);
        uint256 balanceBefore = dummyToken.balanceOf(recipient);

        cheats.startPrank(strategyManager.owner());
        strategyManager.slashShares(slashedAddress, recipient, strategyArray, tokensArray, strategyIndexes, shareAmounts);
        cheats.stopPrank();

        uint256 sharesAfter = strategyManager.stakerStrategyShares(_tempStakerStorage, strategy);
        uint256 stakerStrategyListLengthAfter = strategyManager.stakerStrategyListLength(_tempStakerStorage);
        uint256 balanceAfter = dummyToken.balanceOf(recipient);

        require(sharesAfter == sharesBefore - uint256(withdrawalAmount), "sharesAfter != sharesBefore - uint256(withdrawalAmount)");
        require(balanceAfter == balanceBefore + uint256(withdrawalAmount), "balanceAfter != balanceBefore + uint256(withdrawalAmount)");
        if (sharesAfter == 0) {
            require(stakerStrategyListLengthAfter == stakerStrategyListLengthBefore - 1, "stakerStrategyListLengthAfter != stakerStrategyListLengthBefore - 1");
        }
    }

    function testSlashSharesNotBeaconChainETH_AllShares() external {
        uint256 amount = 1e18;
        address staker = address(this);
        IStrategy strategy = dummyStrat;
        IERC20 token = dummyToken;

        testDepositIntoStrategySuccessfully( staker, amount);

        IStrategy[] memory strategyArray = new IStrategy[](1);
        IERC20[] memory tokensArray = new IERC20[](1);
        uint256[] memory shareAmounts = new uint256[](1);
        strategyArray[0] = strategy;
        tokensArray[0] = token;
        // slash the same amount as deposited
        shareAmounts[0] = amount;

        // freeze the staker
        slasherMock.freezeOperator(staker);

        address slashedAddress = address(this);
        address recipient = address(333);
        uint256[] memory strategyIndexes = new uint256[](1);
        strategyIndexes[0] = 0;

        uint256 sharesBefore = strategyManager.stakerStrategyShares(staker, strategy);
        uint256 stakerStrategyListLengthBefore = strategyManager.stakerStrategyListLength(staker);
        uint256 balanceBefore = dummyToken.balanceOf(recipient);

        cheats.startPrank(strategyManager.owner());
        strategyManager.slashShares(slashedAddress, recipient, strategyArray, tokensArray, strategyIndexes, shareAmounts);
        cheats.stopPrank();

        uint256 sharesAfter = strategyManager.stakerStrategyShares(staker, strategy);
        uint256 stakerStrategyListLengthAfter = strategyManager.stakerStrategyListLength(staker);
        uint256 balanceAfter = dummyToken.balanceOf(recipient);

        require(sharesAfter == sharesBefore - amount, "sharesAfter != sharesBefore - amount");
        require(balanceAfter == balanceBefore + amount, "balanceAfter != balanceBefore + amount");
        require(sharesAfter == 0, "sharesAfter != 0");
        require(stakerStrategyListLengthAfter == stakerStrategyListLengthBefore - 1, "stakerStrategyListLengthAfter != stakerStrategyListLengthBefore - 1");
    }

    function testSlashSharesBeaconChainETH() external {
        uint256 amount = 1e18;
        address staker = address(this);
        IStrategy strategy = beaconChainETHStrategy;
        IERC20 token;

        testDepositBeaconChainETHSuccessfully(staker, amount);

        IStrategy[] memory strategyArray = new IStrategy[](1);
        IERC20[] memory tokensArray = new IERC20[](1);
        uint256[] memory shareAmounts = new uint256[](1);
        strategyArray[0] = strategy;
        tokensArray[0] = token;
        shareAmounts[0] = amount;

        // freeze the staker
        slasherMock.freezeOperator(staker);

        address slashedAddress = address(this);
        address recipient = address(333);
        uint256[] memory strategyIndexes = new uint256[](1);
        strategyIndexes[0] = 0;

        cheats.startPrank(strategyManager.owner());
        strategyManager.slashShares(slashedAddress, recipient, strategyArray, tokensArray, strategyIndexes, shareAmounts);
        cheats.stopPrank();
    }

    function testSlashSharesMixIncludingBeaconChainETH() external {
        uint256 amount = 1e18;
        address staker = address(this);
        IStrategy strategy = dummyStrat;
        IERC20 token = dummyToken;

        testDepositIntoStrategySuccessfully(staker, amount);
        testDepositBeaconChainETHSuccessfully(staker, amount);

        IStrategy[] memory strategyArray = new IStrategy[](2);
        IERC20[] memory tokensArray = new IERC20[](2);
        uint256[] memory shareAmounts = new uint256[](2);
        strategyArray[0] = strategy;
        tokensArray[0] = token;
        shareAmounts[0] = amount;
        strategyArray[1] = beaconChainETHStrategy;
        tokensArray[1] = token;
        shareAmounts[1] = amount;

        // freeze the staker
        slasherMock.freezeOperator(staker);

        address slashedAddress = address(this);
        address recipient = address(333);
        uint256[] memory strategyIndexes = new uint256[](2);
        strategyIndexes[0] = 0;
        // this index is also zero, since the other strategy will be removed!
        strategyIndexes[1] = 0;

        uint256 sharesBefore = strategyManager.stakerStrategyShares(staker, strategy);
        uint256 balanceBefore = dummyToken.balanceOf(recipient);

        cheats.startPrank(strategyManager.owner());
        strategyManager.slashShares(slashedAddress, recipient, strategyArray, tokensArray, strategyIndexes, shareAmounts);
        cheats.stopPrank();

        uint256 sharesAfter = strategyManager.stakerStrategyShares(staker, strategy);
        uint256 balanceAfter = dummyToken.balanceOf(recipient);

        require(sharesAfter == sharesBefore - amount, "sharesAfter != sharesBefore - amount");
        require(balanceAfter == balanceBefore + amount, "balanceAfter != balanceBefore + amount");
    }
    

    function testSlashSharesRevertsWhenCalledByNotOwner() external {
        uint256 amount = 1e18;
        address staker = address(this);
        IStrategy strategy = dummyStrat;
        IERC20 token = dummyToken;

        testDepositIntoStrategySuccessfully(staker, amount);

        IStrategy[] memory strategyArray = new IStrategy[](1);
        IERC20[] memory tokensArray = new IERC20[](1);
        uint256[] memory shareAmounts = new uint256[](1);
        strategyArray[0] = strategy;
        tokensArray[0] = token;
        shareAmounts[0] = amount;

        // freeze the staker
        slasherMock.freezeOperator(staker);

        address slashedAddress = address(this);
        address recipient = address(333);
        uint256[] memory strategyIndexes = new uint256[](1);
        strategyIndexes[0] = 0;

        // recipient is not the owner
        cheats.startPrank(recipient);
        cheats.expectRevert(bytes("Ownable: caller is not the owner"));
        strategyManager.slashShares(slashedAddress, recipient, strategyArray, tokensArray, strategyIndexes, shareAmounts);
        cheats.stopPrank();
    }

    function testSlashSharesRevertsWhenStakerNotFrozen() external {
        uint256 amount = 1e18;
        address staker = address(this);
        IStrategy strategy = dummyStrat;
        IERC20 token = dummyToken;

        testDepositIntoStrategySuccessfully(staker, amount);

        IStrategy[] memory strategyArray = new IStrategy[](1);
        IERC20[] memory tokensArray = new IERC20[](1);
        uint256[] memory shareAmounts = new uint256[](1);
        strategyArray[0] = strategy;
        tokensArray[0] = token;
        shareAmounts[0] = amount;

        address slashedAddress = address(this);
        address recipient = address(333);
        uint256[] memory strategyIndexes = new uint256[](1);
        strategyIndexes[0] = 0;

        cheats.startPrank(strategyManager.owner());
        cheats.expectRevert(bytes("StrategyManager.onlyFrozen: staker has not been frozen"));
        strategyManager.slashShares(slashedAddress, recipient, strategyArray, tokensArray, strategyIndexes, shareAmounts);
        cheats.stopPrank();
    }

    function testSlashSharesRevertsWhenAttemptingReentrancy() external {
        // replace dummyStrat with Reenterer contract
        reenterer = new Reenterer();
        dummyStrat = StrategyBase(address(reenterer));

        // whitelist the strategy for deposit
        cheats.startPrank(strategyManager.owner());
        IStrategy[] memory _strategy = new IStrategy[](1);
        _strategy[0] = dummyStrat;
        strategyManager.addStrategiesToDepositWhitelist(_strategy);
        cheats.stopPrank();

        uint256 amount = 1e18;
        address staker = address(this);
        IStrategy strategy = dummyStrat;
        IERC20 token = dummyToken;

        reenterer.prepareReturnData(abi.encode(amount));

        testDepositIntoStrategySuccessfully(staker, amount);
        testDepositBeaconChainETHSuccessfully(staker, amount);

        IStrategy[] memory strategyArray = new IStrategy[](2);
        IERC20[] memory tokensArray = new IERC20[](2);
        uint256[] memory shareAmounts = new uint256[](2);
        strategyArray[0] = strategy;
        tokensArray[0] = token;
        shareAmounts[0] = amount;
        strategyArray[1] = beaconChainETHStrategy;
        tokensArray[1] = token;
        shareAmounts[1] = amount;

        // freeze the staker
        slasherMock.freezeOperator(staker);

        address slashedAddress = address(this);
        address recipient = address(333);
        uint256[] memory strategyIndexes = new uint256[](2);
        strategyIndexes[0] = 0;
        // this index is also zero, since the other strategy will be removed!
        strategyIndexes[1] = 0;

        // transfer strategyManager's ownership to the reenterer
        cheats.startPrank(strategyManager.owner());
        strategyManager.transferOwnership(address(reenterer));
        cheats.stopPrank();

        // prepare for reentrant call, expecting revert for reentrancy
        address targetToUse = address(strategyManager);
        uint256 msgValueToUse = 0;
        bytes memory calldataToUse =
            abi.encodeWithSelector(StrategyManager.slashShares.selector, slashedAddress, recipient, strategyArray, tokensArray, strategyIndexes, shareAmounts);
        reenterer.prepare(targetToUse, msgValueToUse, calldataToUse, bytes("ReentrancyGuard: reentrant call"));

        cheats.startPrank(strategyManager.owner());
        strategyManager.slashShares(slashedAddress, recipient, strategyArray, tokensArray, strategyIndexes, shareAmounts);
        cheats.stopPrank();
    }

    function testSlashQueuedWithdrawalNotBeaconChainETH() external {
        address recipient = address(333);
        uint256 depositAmount = 1e18;
        uint256 withdrawalAmount = depositAmount;
        bool undelegateIfPossible = false;

        (IStrategyManager.QueuedWithdrawal memory queuedWithdrawal, /*IERC20[] memory tokensArray*/, bytes32 withdrawalRoot) = testQueueWithdrawal_ToSelf_NotBeaconChainETH(depositAmount, withdrawalAmount, undelegateIfPossible);

        uint256 balanceBefore = dummyToken.balanceOf(address(recipient));

        // slash the delegatedOperator
        slasherMock.freezeOperator(queuedWithdrawal.delegatedAddress);

        cheats.startPrank(strategyManager.owner());
        strategyManager.slashQueuedWithdrawal(recipient, queuedWithdrawal, _arrayWithJustDummyToken(), emptyUintArray);
        cheats.stopPrank();

        uint256 balanceAfter = dummyToken.balanceOf(address(recipient));
        require(balanceAfter == balanceBefore + withdrawalAmount, "balanceAfter != balanceBefore + withdrawalAmount");
        require(!strategyManager.withdrawalRootPending(withdrawalRoot), "withdrawalRootPendingAfter is true!");
    }

    /// @notice this function is to test for a bug identified in the Code4Rena audit (H-205).  This bug essentially
    ///         allowed a strategy that is meant to be skipped, to actually be withdrawn from.  This is a regression test
    ///         to ensure that this bug does not reappear.
    function testSlashQueuedWithdrawalIncrementor() external {
        address recipient = address(333);
        uint256 depositAmount = 1e18;
        uint256 withdrawalAmount = depositAmount;
        bool undelegateIfPossible = false;

        (IStrategyManager.QueuedWithdrawal memory queuedWithdrawal, /*IERC20[] memory tokensArray*/, bytes32 withdrawalRoot) =
testQueueWithdrawal_ToSelf_NotBeaconChainETHTwoStrategies(depositAmount, withdrawalAmount, undelegateIfPossible);

        uint256 balanceBefore = dummyToken.balanceOf(address(recipient));

        // slash the delegatedOperator
        slasherMock.freezeOperator(queuedWithdrawal.delegatedAddress);

        uint256[] memory indicesToSkip = new uint256[](2);

        indicesToSkip[0] = 0;
        indicesToSkip[1] = 1;

        cheats.startPrank(strategyManager.owner());
        strategyManager.slashQueuedWithdrawal(recipient, queuedWithdrawal, _arrayWithJustTwoDummyTokens(), indicesToSkip);
        cheats.stopPrank();

        uint256 balanceAfter = dummyToken.balanceOf(address(recipient));

        /**
         * This check ensures that the strategy has not been withdrawn from.  If the incrementor is misplaced inside
         * the else statement (as it was before the fix was made), the withdrawal would have been triggered for the 
         * the strategy that we intended to skip, i.e., the check indicesToSkip[indicesToSkipIndex] == i would have 
         * failed, triggering the else logic to withdraw from the strategy that was at index 0.
         */
        require(balanceAfter == balanceBefore, "withdrawal should not have been processed");

        require(!strategyManager.withdrawalRootPending(withdrawalRoot), "withdrawalRootPendingAfter is true!");
    }

    function testSlashQueuedWithdrawalFailsWhenNotCallingFromOwnerAddress() external {
        address recipient = address(333);
        uint256 depositAmount = 1e18;
        uint256 withdrawalAmount = depositAmount;
        bool undelegateIfPossible = false;

        (IStrategyManager.QueuedWithdrawal memory queuedWithdrawal, /*IERC20[] memory tokensArray*/, bytes32 withdrawalRoot) =
            testQueueWithdrawal_ToSelf_NotBeaconChainETH(depositAmount, withdrawalAmount, undelegateIfPossible);

        uint256 balanceBefore = dummyToken.balanceOf(address(recipient));

        // slash the delegatedOperator
        slasherMock.freezeOperator(queuedWithdrawal.delegatedAddress);

        // recipient is not strategyManager.owner()
        cheats.startPrank(recipient);
        cheats.expectRevert(bytes("Ownable: caller is not the owner"));
        strategyManager.slashQueuedWithdrawal(recipient, queuedWithdrawal, _arrayWithJustDummyToken(), emptyUintArray);
        cheats.stopPrank();

        uint256 balanceAfter = dummyToken.balanceOf(address(recipient));

        require(balanceAfter == balanceBefore, "balanceAfter != balanceBefore");
        require(strategyManager.withdrawalRootPending(withdrawalRoot), "withdrawalRootPendingAfter is false");
    }

    function testSlashQueuedWithdrawalFailsWhenDelegatedAddressNotFrozen() external {
        address recipient = address(333);
        uint256 depositAmount = 1e18;
        uint256 withdrawalAmount = depositAmount;
        bool undelegateIfPossible = false;

        (IStrategyManager.QueuedWithdrawal memory queuedWithdrawal, /*IERC20[] memory tokensArray*/, bytes32 withdrawalRoot) =
            testQueueWithdrawal_ToSelf_NotBeaconChainETH(depositAmount, withdrawalAmount, undelegateIfPossible);

        uint256 balanceBefore = dummyToken.balanceOf(address(recipient));

        cheats.startPrank(strategyManager.owner());
        cheats.expectRevert(bytes("StrategyManager.onlyFrozen: staker has not been frozen"));
        strategyManager.slashQueuedWithdrawal(recipient, queuedWithdrawal, _arrayWithJustDummyToken(), emptyUintArray);
        cheats.stopPrank();

        uint256 balanceAfter = dummyToken.balanceOf(address(recipient));

        require(balanceAfter == balanceBefore, "balanceAfter != balanceBefore");
        require(strategyManager.withdrawalRootPending(withdrawalRoot), "withdrawalRootPendingAfter is false");
    }

    function testSlashQueuedWithdrawalFailsWhenAttemptingReentrancy() external {
        // replace dummyStrat with Reenterer contract
        reenterer = new Reenterer();
        dummyStrat = StrategyBase(address(reenterer));

        // whitelist the strategy for deposit
        cheats.startPrank(strategyManager.owner());
        IStrategy[] memory _strategy = new IStrategy[](1);
        _strategy[0] = dummyStrat;
        strategyManager.addStrategiesToDepositWhitelist(_strategy);
        cheats.stopPrank();

        address staker = address(this);
        address recipient = address(333);
        uint256 depositAmount = 1e18;
        uint256 withdrawalAmount = depositAmount;
        bool undelegateIfPossible = false;

        reenterer.prepareReturnData(abi.encode(depositAmount));

        (IStrategyManager.QueuedWithdrawal memory queuedWithdrawal, /*IERC20[] memory tokensArray*/, /*bytes32 withdrawalRoot*/) =
            testQueueWithdrawal_ToSelf_NotBeaconChainETH(depositAmount, withdrawalAmount, undelegateIfPossible);

        // freeze the delegatedAddress
        slasherMock.freezeOperator(strategyManager.delegation().delegatedTo(staker));

        // transfer strategyManager's ownership to the reenterer
        cheats.startPrank(strategyManager.owner());
        strategyManager.transferOwnership(address(reenterer));
        cheats.stopPrank();

        // prepare for reentrant call, expecting revert for reentrancy
        address targetToUse = address(strategyManager);
        uint256 msgValueToUse = 0;
        bytes memory calldataToUse =
            abi.encodeWithSelector(StrategyManager.slashQueuedWithdrawal.selector, recipient, queuedWithdrawal, _arrayWithJustDummyToken(), emptyUintArray);
        reenterer.prepare(targetToUse, msgValueToUse, calldataToUse, bytes("ReentrancyGuard: reentrant call"));

        cheats.startPrank(strategyManager.owner());
        strategyManager.slashQueuedWithdrawal(recipient, queuedWithdrawal, _arrayWithJustDummyToken(), emptyUintArray);
        cheats.stopPrank();
    }

    function testSlashQueuedWithdrawalFailsWhenWithdrawalDoesNotExist() external {
        address recipient = address(333);
        uint256 amount = 1e18;

        (IStrategyManager.QueuedWithdrawal memory queuedWithdrawal, /*bytes32 withdrawalRoot*/) =
            // convert wei to gwei for test input
            testQueueWithdrawalBeaconChainETHToSelf(uint128(amount / 1e9));

        // slash the delegatedOperator
        slasherMock.freezeOperator(queuedWithdrawal.delegatedAddress);

        // modify the queuedWithdrawal data so the root won't exist
        queuedWithdrawal.shares[0] = (amount * 2);

        cheats.startPrank(strategyManager.owner());
        cheats.expectRevert(bytes("StrategyManager.slashQueuedWithdrawal: withdrawal is not pending"));
        strategyManager.slashQueuedWithdrawal(recipient, queuedWithdrawal, _arrayWithJustDummyToken(), emptyUintArray);
        cheats.stopPrank();
    }

    function test_addSharesRevertsWhenSharesIsZero() external {
        // replace dummyStrat with Reenterer contract
        reenterer = new Reenterer();
        dummyStrat = StrategyBase(address(reenterer));

        // whitelist the strategy for deposit
        cheats.startPrank(strategyManager.owner());
        IStrategy[] memory _strategy = new IStrategy[](1);
        _strategy[0] = dummyStrat;
        strategyManager.addStrategiesToDepositWhitelist(_strategy);
        cheats.stopPrank();

        address staker = address(this);
        IStrategy strategy = dummyStrat;
        IERC20 token = dummyToken;
        uint256 amount = 1e18;

        reenterer.prepareReturnData(abi.encode(uint256(0)));

        cheats.startPrank(staker);
        cheats.expectRevert(bytes("StrategyManager._addShares: shares should not be zero!"));
        strategyManager.depositIntoStrategy(strategy, token, amount);
        cheats.stopPrank();
    }

    function test_addSharesRevertsWhenDepositWouldExeedMaxArrayLength() external {
        address staker = address(this);
        IERC20 token = dummyToken;
        uint256 amount = 1e18;
        IStrategy strategy = dummyStrat;

        // uint256 MAX_STAKER_STRATEGY_LIST_LENGTH = strategyManager.MAX_STAKER_STRATEGY_LIST_LENGTH();
        uint256 MAX_STAKER_STRATEGY_LIST_LENGTH = 32;

        // loop that deploys a new strategy and deposits into it
        for (uint256 i = 0; i < MAX_STAKER_STRATEGY_LIST_LENGTH; ++i) {
            cheats.startPrank(staker);
            strategyManager.depositIntoStrategy(strategy, token, amount);
            cheats.stopPrank();

            dummyStrat = deployNewStrategy(dummyToken, strategyManager, pauserRegistry, dummyAdmin);
            strategy = dummyStrat;

            // whitelist the strategy for deposit
            cheats.startPrank(strategyManager.owner());
            IStrategy[] memory _strategy = new IStrategy[](1);
            _strategy[0] = dummyStrat;
            strategyManager.addStrategiesToDepositWhitelist(_strategy);
            cheats.stopPrank();
        }

        require(strategyManager.stakerStrategyListLength(staker) == MAX_STAKER_STRATEGY_LIST_LENGTH, 
            "strategyManager.stakerStrategyListLength(staker) != MAX_STAKER_STRATEGY_LIST_LENGTH");

        cheats.startPrank(staker);
        cheats.expectRevert(bytes("StrategyManager._addShares: deposit would exceed MAX_STAKER_STRATEGY_LIST_LENGTH"));
        strategyManager.depositIntoStrategy(strategy, token, amount);
        cheats.stopPrank();
    }

    function test_depositIntoStrategyRevertsWhenTokenSafeTransferFromReverts() external {
        // replace 'dummyStrat' with one that uses a reverting token
        dummyToken = IERC20(address(new Reverter()));
        dummyStrat = deployNewStrategy(dummyToken, strategyManager, pauserRegistry, dummyAdmin);

        // whitelist the strategy for deposit
        cheats.startPrank(strategyManager.owner());
        IStrategy[] memory _strategy = new IStrategy[](1);
        _strategy[0] = dummyStrat;
        strategyManager.addStrategiesToDepositWhitelist(_strategy);
        cheats.stopPrank();

        address staker = address(this);
        IERC20 token = dummyToken;
        uint256 amount = 1e18;
        IStrategy strategy = dummyStrat;

        cheats.startPrank(staker);
        cheats.expectRevert();
        strategyManager.depositIntoStrategy(strategy, token, amount);
        cheats.stopPrank();
    }

    function test_depositIntoStrategyRevertsWhenTokenDoesNotExist() external {
        // replace 'dummyStrat' with one that uses a non-existent token
        dummyToken = IERC20(address(5678));
        dummyStrat = deployNewStrategy(dummyToken, strategyManager, pauserRegistry, dummyAdmin);

        // whitelist the strategy for deposit
        cheats.startPrank(strategyManager.owner());
        IStrategy[] memory _strategy = new IStrategy[](1);
        _strategy[0] = dummyStrat;
        strategyManager.addStrategiesToDepositWhitelist(_strategy);
        cheats.stopPrank();

        address staker = address(this);
        IERC20 token = dummyToken;
        uint256 amount = 1e18;
        IStrategy strategy = dummyStrat;

        cheats.startPrank(staker);
        cheats.expectRevert();
        strategyManager.depositIntoStrategy(strategy, token, amount);
        cheats.stopPrank();
    }

    function test_depositIntoStrategyRevertsWhenStrategyDepositFunctionReverts() external {
        // replace 'dummyStrat' with one that always reverts
        dummyStrat = StrategyBase(
            address(
                new Reverter()
            )
        );

        // whitelist the strategy for deposit
        cheats.startPrank(strategyManager.owner());
        IStrategy[] memory _strategy = new IStrategy[](1);
        _strategy[0] = dummyStrat;
        strategyManager.addStrategiesToDepositWhitelist(_strategy);
        cheats.stopPrank();

        address staker = address(this);
        IERC20 token = dummyToken;
        uint256 amount = 1e18;
        IStrategy strategy = dummyStrat;

        cheats.startPrank(staker);
        cheats.expectRevert();
        strategyManager.depositIntoStrategy(strategy, token, amount);
        cheats.stopPrank();
    }

    function test_depositIntoStrategyRevertsWhenStrategyDoesNotExist() external {
        // replace 'dummyStrat' with one that does not exist
        dummyStrat = StrategyBase(
            address(5678)
        );

        // whitelist the strategy for deposit
        cheats.startPrank(strategyManager.owner());
        IStrategy[] memory _strategy = new IStrategy[](1);
        _strategy[0] = dummyStrat;
        strategyManager.addStrategiesToDepositWhitelist(_strategy);
        cheats.stopPrank();

        address staker = address(this);
        IERC20 token = dummyToken;
        uint256 amount = 1e18;
        IStrategy strategy = dummyStrat;

        cheats.startPrank(staker);
        cheats.expectRevert();
        strategyManager.depositIntoStrategy(strategy, token, amount);
        cheats.stopPrank();
    }

    function test_depositIntoStrategyRevertsWhenStrategyNotWhitelisted() external {
        // replace 'dummyStrat' with one that is not whitelisted
        dummyStrat = deployNewStrategy(dummyToken, strategyManager, pauserRegistry, dummyAdmin);

        address staker = address(this);
        IERC20 token = dummyToken;
        uint256 amount = 1e18;
        IStrategy strategy = dummyStrat;

        cheats.startPrank(staker);
        cheats.expectRevert("StrategyManager.onlyStrategiesWhitelistedForDeposit: strategy not whitelisted");
        strategyManager.depositIntoStrategy(strategy, token, amount);
        cheats.stopPrank();
    }

    function test_removeSharesRevertsWhenShareAmountIsZero() external {
        uint256 amount = 1e18;
        address staker = address(this);
        IStrategy strategy = dummyStrat;
        IERC20 token = dummyToken;

        testDepositIntoStrategySuccessfully(staker, amount);

        IStrategy[] memory strategyArray = new IStrategy[](1);
        IERC20[] memory tokensArray = new IERC20[](1);
        uint256[] memory shareAmounts = new uint256[](1);
        strategyArray[0] = strategy;
        tokensArray[0] = token;
        shareAmounts[0] = 0;

        // freeze the staker
        slasherMock.freezeOperator(staker);

        address slashedAddress = address(this);
        address recipient = address(333);
        uint256[] memory strategyIndexes = new uint256[](1);
        strategyIndexes[0] = 0;

        cheats.startPrank(strategyManager.owner());
        cheats.expectRevert(bytes("StrategyManager._removeShares: shareAmount should not be zero!"));
        strategyManager.slashShares(slashedAddress, recipient, strategyArray, tokensArray, strategyIndexes, shareAmounts);
        cheats.stopPrank();
    }

    function test_removeSharesRevertsWhenShareAmountIsTooLarge() external {
        uint256 amount = 1e18;
        address staker = address(this);
        IStrategy strategy = dummyStrat;
        IERC20 token = dummyToken;

        testDepositIntoStrategySuccessfully(staker, amount);

        IStrategy[] memory strategyArray = new IStrategy[](1);
        IERC20[] memory tokensArray = new IERC20[](1);
        uint256[] memory shareAmounts = new uint256[](1);
        strategyArray[0] = strategy;
        tokensArray[0] = token;
        shareAmounts[0] = amount + 1;

        // freeze the staker
        slasherMock.freezeOperator(staker);

        address slashedAddress = address(this);
        address recipient = address(333);
        uint256[] memory strategyIndexes = new uint256[](1);
        strategyIndexes[0] = 0;

        cheats.startPrank(strategyManager.owner());
        cheats.expectRevert(bytes("StrategyManager._removeShares: shareAmount too high"));
        strategyManager.slashShares(slashedAddress, recipient, strategyArray, tokensArray, strategyIndexes, shareAmounts);
        cheats.stopPrank();
    }

    function test_removeStrategyFromStakerStrategyListWorksWithIncorrectIndexInput() external {
        uint256 amount = 1e18;
        address staker = address(this);
        IStrategy strategy = dummyStrat;
        IERC20 token = dummyToken;

        testDepositIntoStrategySuccessfully(staker, amount);
        testDepositBeaconChainETHSuccessfully(staker, amount);

        IStrategy[] memory strategyArray = new IStrategy[](1);
        IERC20[] memory tokensArray = new IERC20[](1);
        uint256[] memory shareAmounts = new uint256[](1);
        strategyArray[0] = strategy;
        tokensArray[0] = token;
        shareAmounts[0] = amount;

        // freeze the staker
        slasherMock.freezeOperator(staker);

        address slashedAddress = address(this);
        address recipient = address(333);
        uint256[] memory strategyIndexes = new uint256[](1);
        strategyIndexes[0] = 1;

        // check that we are actually supplying an incorrect index!
        require(strategyManager.stakerStrategyList(staker, strategyIndexes[0]) != strategyArray[0],
            "we want to supply an incorrect index but have supplied a correct one");

        uint256 sharesBefore = strategyManager.stakerStrategyShares(staker, strategy);
        uint256 balanceBefore = dummyToken.balanceOf(recipient);

        cheats.startPrank(strategyManager.owner());
        strategyManager.slashShares(slashedAddress, recipient, strategyArray, tokensArray, strategyIndexes, shareAmounts);
        cheats.stopPrank();

        uint256 sharesAfter = strategyManager.stakerStrategyShares(staker, strategy);
        uint256 balanceAfter = dummyToken.balanceOf(recipient);

        require(sharesAfter == sharesBefore - amount, "sharesAfter != sharesBefore - amount");
        require(balanceAfter == balanceBefore + amount, "balanceAfter != balanceBefore + amount");
    }

    function testSetWithdrawalDelayBlocks(uint16 valueToSet) external {
        // filter fuzzed inputs to allowed amounts
        cheats.assume(valueToSet <= strategyManager.MAX_WITHDRAWAL_DELAY_BLOCKS());

        // set the `withdrawalDelayBlocks` variable
        cheats.startPrank(strategyManager.owner());
        strategyManager.setWithdrawalDelayBlocks(valueToSet);
        cheats.stopPrank();
        require(strategyManager.withdrawalDelayBlocks() == valueToSet, "strategyManager.withdrawalDelayBlocks() != valueToSet");
    }

    function testSetWithdrawalDelayBlocksRevertsWhenCalledByNotOwner(address notOwner) filterFuzzedAddressInputs(notOwner) external {
        cheats.assume(notOwner != strategyManager.owner());

        uint256 valueToSet = 1;
        // set the `withdrawalDelayBlocks` variable
        cheats.startPrank(notOwner);
        cheats.expectRevert(bytes("Ownable: caller is not the owner"));
        strategyManager.setWithdrawalDelayBlocks(valueToSet);
        cheats.stopPrank();
    }

    function testSetWithdrawalDelayBlocksRevertsWhenInputValueTooHigh(uint256 valueToSet) external {
        // filter fuzzed inputs to disallowed amounts
        cheats.assume(valueToSet > strategyManager.MAX_WITHDRAWAL_DELAY_BLOCKS());

        // attempt to set the `withdrawalDelayBlocks` variable
        cheats.startPrank(strategyManager.owner());
        cheats.expectRevert(bytes("StrategyManager.setWithdrawalDelay: _withdrawalDelayBlocks too high"));
        strategyManager.setWithdrawalDelayBlocks(valueToSet);
    }

    function testSetStrategyWhitelister(address newWhitelister) external {
        strategyManager.setStrategyWhitelister(newWhitelister);
        require(strategyManager.strategyWhitelister() == newWhitelister, "strategyManager.strategyWhitelister() != newWhitelister");
    }

    function testSetStrategyWhitelisterRevertsWhenCalledByNotOwner(address notOwner)
        external filterFuzzedAddressInputs(notOwner)
    {
        cheats.assume(notOwner != strategyManager.owner());
        address newWhitelister = address(this);
        cheats.startPrank(notOwner);
        cheats.expectRevert(bytes("Ownable: caller is not the owner"));
        strategyManager.setStrategyWhitelister(newWhitelister);
        cheats.stopPrank();
    }

    function testAddStrategiesToDepositWhitelist(uint8 numberOfStrategiesToAdd) public returns (IStrategy[] memory) {
        // sanity filtering on fuzzed input
        cheats.assume(numberOfStrategiesToAdd <= 16);

        IStrategy[] memory strategyArray = new IStrategy[](numberOfStrategiesToAdd);
        // loop that deploys a new strategy and adds it to the array
        for (uint256 i = 0; i < numberOfStrategiesToAdd; ++i) {
            IStrategy _strategy = deployNewStrategy(dummyToken, strategyManager, pauserRegistry, dummyAdmin);
            strategyArray[i] = _strategy;
            require(!strategyManager.strategyIsWhitelistedForDeposit(_strategy), "strategy improperly whitelisted?");
        }

        cheats.startPrank(strategyManager.strategyWhitelister());
        strategyManager.addStrategiesToDepositWhitelist(strategyArray);
        cheats.stopPrank();

        for (uint256 i = 0; i < numberOfStrategiesToAdd; ++i) {
            require(strategyManager.strategyIsWhitelistedForDeposit(strategyArray[i]), "strategy not properly whitelisted");
        }

        return strategyArray;
    }

    function testAddStrategiesToDepositWhitelistRevertsWhenCalledByNotStrategyWhitelister(address notStrategyWhitelister)
        external filterFuzzedAddressInputs(notStrategyWhitelister)
    {
        cheats.assume(notStrategyWhitelister != strategyManager.strategyWhitelister());
        IStrategy[] memory strategyArray = new IStrategy[](1);
        IStrategy _strategy = deployNewStrategy(dummyToken, strategyManager, pauserRegistry, dummyAdmin);
        strategyArray[0] = _strategy;

        cheats.startPrank(notStrategyWhitelister);
        cheats.expectRevert(bytes("StrategyManager.onlyStrategyWhitelister: not the strategyWhitelister"));
        strategyManager.addStrategiesToDepositWhitelist(strategyArray);
        cheats.stopPrank();
    }

    function testRemoveStrategiesFromDepositWhitelist(uint8 numberOfStrategiesToAdd, uint8 numberOfStrategiesToRemove) external {
        // sanity filtering on fuzzed input
        cheats.assume(numberOfStrategiesToAdd <= 16);
        cheats.assume(numberOfStrategiesToRemove <= 16);
        cheats.assume(numberOfStrategiesToRemove <= numberOfStrategiesToAdd);

        IStrategy[] memory strategiesAdded = testAddStrategiesToDepositWhitelist(numberOfStrategiesToAdd);

        IStrategy[] memory strategiesToRemove = new IStrategy[](numberOfStrategiesToRemove);
        // loop that selectively copies from array to other array
        for (uint256 i = 0; i < numberOfStrategiesToRemove; ++i) {
            strategiesToRemove[i] = strategiesAdded[i];
        }

        cheats.startPrank(strategyManager.strategyWhitelister());
        strategyManager.removeStrategiesFromDepositWhitelist(strategiesToRemove);
        cheats.stopPrank();

        for (uint256 i = 0; i < numberOfStrategiesToAdd; ++i) {
            if (i < numberOfStrategiesToRemove) {
                require(!strategyManager.strategyIsWhitelistedForDeposit(strategiesToRemove[i]), "strategy not properly removed from whitelist");
            } else {
                require(strategyManager.strategyIsWhitelistedForDeposit(strategiesAdded[i]), "strategy improperly removed from whitelist?");                
            }
        }
    }

    function testRemoveStrategiesFromDepositWhitelistRevertsWhenCalledByNotStrategyWhitelister(address notStrategyWhitelister)
        external filterFuzzedAddressInputs(notStrategyWhitelister)
    {
        cheats.assume(notStrategyWhitelister != strategyManager.strategyWhitelister());
        IStrategy[] memory strategyArray = testAddStrategiesToDepositWhitelist(1);

        cheats.startPrank(notStrategyWhitelister);
        cheats.expectRevert(bytes("StrategyManager.onlyStrategyWhitelister: not the strategyWhitelister"));
        strategyManager.removeStrategiesFromDepositWhitelist(strategyArray);
        cheats.stopPrank();
    }

    // INTERNAL / HELPER FUNCTIONS
    function _beaconChainReentrancyTestsSetup() internal {
        // prepare StrategyManager with EigenPodManager and Delegation replaced with a Reenterer contract
        reenterer = new Reenterer();
        strategyManagerImplementation = new StrategyManager(IDelegationManager(address(reenterer)), IEigenPodManager(address(reenterer)), slasherMock);
        strategyManager = StrategyManager(
            address(
                new TransparentUpgradeableProxy(
                    address(strategyManagerImplementation),
                    address(proxyAdmin),
                    abi.encodeWithSelector(StrategyManager.initialize.selector, initialOwner, initialOwner, pauserRegistry, 0, 0)
                )
            )
        );
    }

    function _setUpQueuedWithdrawalStructSingleStrat(address staker, address withdrawer, IERC20 token, IStrategy strategy, uint256 shareAmount)
        internal view returns (IStrategyManager.QueuedWithdrawal memory queuedWithdrawal, IERC20[] memory tokensArray, bytes32 withdrawalRoot)
    {
        IStrategy[] memory strategyArray = new IStrategy[](1);
        tokensArray = new IERC20[](1);
        uint256[] memory shareAmounts = new uint256[](1);
        strategyArray[0] = strategy;
        tokensArray[0] = token;
        shareAmounts[0] = shareAmount;
        IStrategyManager.WithdrawerAndNonce memory withdrawerAndNonce = IStrategyManager.WithdrawerAndNonce({
            withdrawer: withdrawer,
            nonce: uint96(strategyManager.numWithdrawalsQueued(staker))
        });
        queuedWithdrawal = 
            IStrategyManager.QueuedWithdrawal({
                strategies: strategyArray,
                shares: shareAmounts,
                depositor: staker,
                withdrawerAndNonce: withdrawerAndNonce,
                withdrawalStartBlock: uint32(block.number),
                delegatedAddress: strategyManager.delegation().delegatedTo(staker)
            }
        );
        // calculate the withdrawal root
        withdrawalRoot = strategyManager.calculateWithdrawalRoot(queuedWithdrawal);
        return (queuedWithdrawal, tokensArray, withdrawalRoot);
    }

    function _depositIntoStrategySuccessfully(IStrategy strategy, address staker, uint256 amount) internal filterFuzzedAddressInputs(staker) {
        IERC20 token = dummyToken;    

        // filter out zero case since it will revert with "StrategyManager._addShares: shares should not be zero!"
        cheats.assume(amount != 0);
        // filter out zero address because the mock ERC20 we are using will revert on using it
        cheats.assume(staker != address(0));
        // sanity check / filter
        cheats.assume(amount <= token.balanceOf(address(this)));

        uint256 sharesBefore = strategyManager.stakerStrategyShares(staker, strategy);
        uint256 stakerStrategyListLengthBefore = strategyManager.stakerStrategyListLength(staker);

        cheats.startPrank(staker);
        uint256 shares = strategyManager.depositIntoStrategy(strategy, token, amount);
        cheats.stopPrank();

        uint256 sharesAfter = strategyManager.stakerStrategyShares(staker, strategy);
        uint256 stakerStrategyListLengthAfter = strategyManager.stakerStrategyListLength(staker);

        require(sharesAfter == sharesBefore + shares, "sharesAfter != sharesBefore + shares");
        if (sharesBefore == 0) {
            require(stakerStrategyListLengthAfter == stakerStrategyListLengthBefore + 1, "stakerStrategyListLengthAfter != stakerStrategyListLengthBefore + 1");
            require(strategyManager.stakerStrategyList(staker, stakerStrategyListLengthAfter - 1) == strategy,
                "strategyManager.stakerStrategyList(staker, stakerStrategyListLengthAfter - 1) != strategy");
        }
    }

    function _setUpQueuedWithdrawalStructSingleStrat_MultipleStrategies(
        address staker, 
        address withdrawer, 
        IStrategy[] memory strategyArray, 
        uint256[] memory shareAmounts
    )
        internal view returns (IStrategyManager.QueuedWithdrawal memory queuedWithdrawal, bytes32 withdrawalRoot)
    {
        IStrategyManager.WithdrawerAndNonce memory withdrawerAndNonce = IStrategyManager.WithdrawerAndNonce({
            withdrawer: withdrawer,
            nonce: uint96(strategyManager.numWithdrawalsQueued(staker))
        });
        queuedWithdrawal = 
            IStrategyManager.QueuedWithdrawal({
                strategies: strategyArray,
                shares: shareAmounts,
                depositor: staker,
                withdrawerAndNonce: withdrawerAndNonce,
                withdrawalStartBlock: uint32(block.number),
                delegatedAddress: strategyManager.delegation().delegatedTo(staker)
            }
        );
        // calculate the withdrawal root
        withdrawalRoot = strategyManager.calculateWithdrawalRoot(queuedWithdrawal);
        return (queuedWithdrawal, withdrawalRoot);
    }

    function _arrayWithJustDummyToken() internal view returns (IERC20[] memory) {
        IERC20[] memory array = new IERC20[](1);
        array[0] = dummyToken;
        return array;
    }

    function _arrayWithJustTwoDummyTokens() internal view returns (IERC20[] memory) {
        IERC20[] memory array = new IERC20[](2);
        array[0] = dummyToken;
        array[1] = dummyToken;
        return array;
    }

    // internal function for de-duping code. expects success if `expectedRevertMessage` is empty and expiry is valid.
    function _depositIntoStrategyWithSignature(address staker, uint256 amount, uint256 expiry, string memory expectedRevertMessage) internal {
        IStrategy strategy = dummyStrat;
        IERC20 token = dummyToken;

        // filter out zero case since it will revert with "StrategyManager._addShares: shares should not be zero!"
        cheats.assume(amount != 0);
        // sanity check / filter
        cheats.assume(amount <= token.balanceOf(address(this)));

        uint256 nonceBefore = strategyManager.nonces(staker);
        bytes memory signature;

        {
            bytes32 structHash = keccak256(abi.encode(strategyManager.DEPOSIT_TYPEHASH(), strategy, token, amount, nonceBefore, expiry));
            bytes32 digestHash = keccak256(abi.encodePacked("\x19\x01", strategyManager.DOMAIN_SEPARATOR(), structHash));

            (uint8 v, bytes32 r, bytes32 s) = cheats.sign(privateKey, digestHash);

            signature = abi.encodePacked(r, s, v);
        }

        uint256 sharesBefore = strategyManager.stakerStrategyShares(staker, strategy);

        bool expectedRevertMessageIsempty;
        {
            string memory emptyString;
            expectedRevertMessageIsempty = keccak256(abi.encodePacked(expectedRevertMessage)) == keccak256(abi.encodePacked(emptyString));
        }
        if (!expectedRevertMessageIsempty) {
            cheats.expectRevert(bytes(expectedRevertMessage));
        } else if (expiry < block.timestamp) {
            cheats.expectRevert("StrategyManager.depositIntoStrategyWithSignature: signature expired");
        }
        uint256 shares = strategyManager.depositIntoStrategyWithSignature(strategy, token, amount, staker, expiry, signature);

        uint256 sharesAfter = strategyManager.stakerStrategyShares(staker, strategy);
        uint256 nonceAfter = strategyManager.nonces(staker);

        if (expiry >= block.timestamp && expectedRevertMessageIsempty) {
            require(sharesAfter == sharesBefore + shares, "sharesAfter != sharesBefore + shares");
            require(nonceAfter == nonceBefore + 1, "nonceAfter != nonceBefore + 1");
        }
    }
}<|MERGE_RESOLUTION|>--- conflicted
+++ resolved
@@ -35,12 +35,8 @@
     SlasherMock public slasherMock;
     EigenPodManagerMock public eigenPodManagerMock;
 
-<<<<<<< HEAD
-    StrategyWrapper public dummyStrat;
-    StrategyWrapper public dummyStrat2;
-=======
     StrategyBase public dummyStrat;
->>>>>>> 7a23e259
+    StrategyBase public dummyStrat2;
 
     IStrategy public beaconChainETHStrategy;
 
@@ -95,12 +91,8 @@
             )
         );
         dummyToken = new ERC20Mock();
-<<<<<<< HEAD
-        dummyStrat = new StrategyWrapper(strategyManager, dummyToken);
-        dummyStrat2 = new StrategyWrapper(strategyManager, dummyToken);
-=======
         dummyStrat = deployNewStrategy(dummyToken, strategyManager, pauserRegistry, dummyAdmin);
->>>>>>> 7a23e259
+        dummyStrat2 = deployNewStrategy(dummyToken, strategyManager, pauserRegistry, dummyAdmin);
 
         // whitelist the strategy for deposit
         cheats.startPrank(strategyManager.owner());
