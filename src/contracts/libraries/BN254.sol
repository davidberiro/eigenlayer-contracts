// SPDX-License-Identifier: BUSL-1.1 AND MIT
// several functions are taken or adapted from https://github.com/HarryR/solcrypto/blob/master/contracts/altbn128.sol (MIT license):
// Copyright 2017 Christian Reitwiessner
// Permission is hereby granted, free of charge, to any person obtaining a copy
// of this software and associated documentation files (the "Software"), to
// deal in the Software without restriction, including without limitation the
// rights to use, copy, modify, merge, publish, distribute, sublicense, and/or
// sell copies of the Software, and to permit persons to whom the Software is
// furnished to do so, subject to the following conditions:
// The above copyright notice and this permission notice shall be included in
// all copies or substantial portions of the Software.
// THE SOFTWARE IS PROVIDED "AS IS", WITHOUT WARRANTY OF ANY KIND, EXPRESS OR
// IMPLIED, INCLUDING BUT NOT LIMITED TO THE WARRANTIES OF MERCHANTABILITY,
// FITNESS FOR A PARTICULAR PURPOSE AND NONINFRINGEMENT. IN NO EVENT SHALL THE
// AUTHORS OR COPYRIGHT HOLDERS BE LIABLE FOR ANY CLAIM, DAMAGES OR OTHER
// LIABILITY, WHETHER IN AN ACTION OF CONTRACT, TORT OR OTHERWISE, ARISING
// FROM, OUT OF OR IN CONNECTION WITH THE SOFTWARE OR THE USE OR OTHER DEALINGS
// IN THE SOFTWARE.

// The remainder of the code is written by LayrLabs Inc. and is under the BUSL-1.1 license

pragma solidity =0.8.12;

/**
 * @title Library for operations on the BN254 elliptic curve.
 * @author Layr Labs, Inc.
 * @notice Terms of Service: https://docs.eigenlayer.xyz/overview/terms-of-service
 * @notice Contains BN254 parameters, common operations (addition, scalar mul, pairing), and BLS signature functionality.
 */
library BN254 {
    // modulus for the underlying field F_p of the elliptic curve
    uint256 internal constant FP_MODULUS =
        21888242871839275222246405745257275088696311157297823662689037894645226208583;
    // modulus for the underlying field F_r of the elliptic curve
    uint256 internal constant FR_MODULUS =
        21888242871839275222246405745257275088548364400416034343698204186575808495617;

    struct G1Point {
        uint256 X;
        uint256 Y;
    }

    // Encoding of field elements is: X[1] * i + X[0]
    struct G2Point {
        uint256[2] X;
        uint256[2] Y;
    }

    function generatorG1() internal pure returns (G1Point memory) {
        return G1Point(1, 2);
    }

    // generator of group G2
    /// @dev Generator point in F_q2 is of the form: (x0 + ix1, y0 + iy1).
    uint256 internal constant G2x1 =
        11559732032986387107991004021392285783925812861821192530917403151452391805634;
    uint256 internal constant G2x0 =
        10857046999023057135944570762232829481370756359578518086990519993285655852781;
    uint256 internal constant G2y1 =
        4082367875863433681332203403145435568316851327593401208105741076214120093531;
    uint256 internal constant G2y0 =
        8495653923123431417604973247489272438418190587263600148770280649306958101930;
    /// @notice returns the G2 generator
    /// @dev mind the ordering of the 1s and 0s!
    ///      this is because of the (unknown to us) convention used in the bn254 pairing precompile contract
    ///      "Elements a * i + b of F_p^2 are encoded as two elements of F_p, (a, b)."
    ///      https://github.com/ethereum/EIPs/blob/master/EIPS/eip-197.md#encoding
    function generatorG2() internal pure returns (G2Point memory) {
        return G2Point(
            [G2x1, G2x0], [G2y1, G2y0]
        );
    }

    // negation of the generator of group G2
    /// @dev Generator point in F_q2 is of the form: (x0 + ix1, y0 + iy1).
    uint256 internal constant nG2x1 =
        11559732032986387107991004021392285783925812861821192530917403151452391805634;
    uint256 internal constant nG2x0 =
        10857046999023057135944570762232829481370756359578518086990519993285655852781;
    uint256 internal constant nG2y1 =
        17805874995975841540914202342111839520379459829704422454583296818431106115052;
    uint256 internal constant nG2y0 =
        13392588948715843804641432497768002650278120570034223513918757245338268106653;
    function negGeneratorG2() internal pure returns (G2Point memory) {
        return G2Point(
            [nG2x1, nG2x0], [nG2y1, nG2y0]
        );
    }

    bytes32 internal constant powersOfTauMerkleRoot =
        0x22c998e49752bbb1918ba87d6d59dd0e83620a311ba91dd4b2cc84990b31b56f;


    /**
     * @param p Some point in G1.
     * @return The negation of `p`, i.e. p.plus(p.negate()) should be zero.
     */
    function negate(G1Point memory p) internal pure returns (G1Point memory) {
        // The prime q in the base field F_q for G1
        if (p.X == 0 && p.Y == 0) {
            return G1Point(0, 0);
        } else {
            return G1Point(p.X, FP_MODULUS - (p.Y % FP_MODULUS));
        }
    }

    /**
     * @return r the sum of two points of G1
     */
    function plus(
        G1Point memory p1,
        G1Point memory p2
    ) internal view returns (G1Point memory r) {
        uint256[4] memory input;
        input[0] = p1.X;
        input[1] = p1.Y;
        input[2] = p2.X;
        input[3] = p2.Y;
        bool success;

        // solium-disable-next-line security/no-inline-assembly
        assembly {
            success := staticcall(sub(gas(), 2000), 6, input, 0x80, r, 0x40)
            // Use "invalid" to make gas estimation work
            switch success
            case 0 {
                invalid()
            }
        }

        require(success, "ec-add-failed");
    }

    /**
<<<<<<< HEAD
     * @notice an optimized ecMul implementation that takes log_2(s) ecAdds
=======
     * @notice an optimized ecMul implementation that takes O(log_2(s)) ecAdds
>>>>>>> 1e35bd8d
     * @param p the point to multiply
     * @param s the scalar to multiply by
     * @dev this function is only safe to use if the scalar is 9 bits or less
     */ 
    function scalar_mul_tiny(BN254.G1Point memory p, uint16 s) internal view returns (BN254.G1Point memory) {
<<<<<<< HEAD
=======
        require(s < 2**9, "scalar-too-large");
>>>>>>> 1e35bd8d
        // the accumulated product to return
        BN254.G1Point memory acc = BN254.G1Point(0, 0);
        // the 2^n*p to add to the accumulated product in each iteration
        BN254.G1Point memory p2n = p;
        // loop through each bit of s
        for (uint8 i = 0; i < 9; i++) {
            // if the bit is 1, add the 2^n*p to the accumulated product
            if (s >> i & 1 == 1) {
                acc = plus(acc, p2n);
            }
            // double the 2^n*p for the next iteration
            p2n = plus(p2n, p2n);
        }
        return acc;
    }

    /**
     * @return r the product of a point on G1 and a scalar, i.e.
     *         p == p.scalar_mul(1) and p.plus(p) == p.scalar_mul(2) for all
     *         points p.
     */
    function scalar_mul(
        G1Point memory p,
        uint256 s
    ) internal view returns (G1Point memory r) {
        uint256[3] memory input;
        input[0] = p.X;
        input[1] = p.Y;
        input[2] = s;
        bool success;
        // solium-disable-next-line security/no-inline-assembly
        assembly {
            success := staticcall(sub(gas(), 2000), 7, input, 0x60, r, 0x40)
            // Use "invalid" to make gas estimation work
            switch success
            case 0 {
                invalid()
            }
        }
        require(success, "ec-mul-failed");
    }

    /**
     *  @return The result of computing the pairing check
     *         e(p1[0], p2[0]) *  .... * e(p1[n], p2[n]) == 1
     *         For example,
     *         pairing([P1(), P1().negate()], [P2(), P2()]) should return true.
     */
    function pairing(
        G1Point memory a1,
        G2Point memory a2,
        G1Point memory b1,
        G2Point memory b2
    ) internal view returns (bool) {
        G1Point[2] memory p1 = [a1, b1];
        G2Point[2] memory p2 = [a2, b2];

        uint256[12] memory input;

        for (uint256 i = 0; i < 2; i++) {
            uint256 j = i * 6;
            input[j + 0] = p1[i].X;
            input[j + 1] = p1[i].Y;
            input[j + 2] = p2[i].X[0];
            input[j + 3] = p2[i].X[1];
            input[j + 4] = p2[i].Y[0];
            input[j + 5] = p2[i].Y[1];
        }

        uint256[1] memory out;
        bool success;

        // solium-disable-next-line security/no-inline-assembly
        assembly {
            success := staticcall(
                sub(gas(), 2000),
                8,
                input,
                mul(12, 0x20),
                out,
                0x20
            )
            // Use "invalid" to make gas estimation work
            switch success
            case 0 {
                invalid()
            }
        }

        require(success, "pairing-opcode-failed");

        return out[0] != 0;
    }

    /**
     * @notice This function is functionally the same as pairing(), however it specifies a gas limit
     *         the user can set, as a precompile may use the entire gas budget if it reverts.
     */
    function safePairing(
        G1Point memory a1,
        G2Point memory a2,
        G1Point memory b1,
        G2Point memory b2,
        uint256 pairingGas
    ) internal view returns (bool, bool) {
        G1Point[2] memory p1 = [a1, b1];
        G2Point[2] memory p2 = [a2, b2];

        uint256[12] memory input;

        for (uint256 i = 0; i < 2; i++) {
            uint256 j = i * 6;
            input[j + 0] = p1[i].X;
            input[j + 1] = p1[i].Y;
            input[j + 2] = p2[i].X[0];
            input[j + 3] = p2[i].X[1];
            input[j + 4] = p2[i].Y[0];
            input[j + 5] = p2[i].Y[1];
        }

        uint256[1] memory out;
        bool success;

        // solium-disable-next-line security/no-inline-assembly
        assembly {
            success := staticcall(
                pairingGas,
                8,
                input,
                mul(12, 0x20),
                out,
                0x20
            )
        }

        //Out is the output of the pairing precompile, either 0 or 1 based on whether the two pairings are equal.
        //Success is true if the precompile actually goes through (aka all inputs are valid)

        return (success, out[0] != 0);
    }

    /// @return the keccak256 hash of the G1 Point
    /// @dev used for BLS signatures
    function hashG1Point(
        BN254.G1Point memory pk
    ) internal pure returns (bytes32) {
        return keccak256(abi.encodePacked(pk.X, pk.Y));
    }

    /// @return the keccak256 hash of the G2 Point
    /// @dev used for BLS signatures
    function hashG2Point(
        BN254.G2Point memory pk
    ) internal pure returns (bytes32) {
        return keccak256(abi.encodePacked(pk.X[0], pk.X[1], pk.Y[0], pk.Y[1]));
    }

    /**
     * @notice adapted from https://github.com/HarryR/solcrypto/blob/master/contracts/altbn128.sol
     */
    function hashToG1(bytes32 _x) internal view returns (G1Point memory) {
        uint256 beta = 0;
        uint256 y = 0;

        // XXX: Gen Order (n) or Field Order (p) ?
        uint256 x = uint256(_x) % FP_MODULUS;

        while( true ) {
            (beta, y) = findYFromX(x);

            // y^2 == beta
            if( beta == mulmod(y, y, FP_MODULUS) ) {
                return G1Point(x, y);
            }

            x = addmod(x, 1, FP_MODULUS);
        }
        return G1Point(0, 0);
    }

    /**
    * Given X, find Y
    *
    *   where y = sqrt(x^3 + b)
    *
    * Returns: (x^3 + b), y
    */
    function findYFromX(uint256 x)
        internal view returns(uint256, uint256)
    {
        // beta = (x^3 + b) % p
        uint256 beta = addmod(mulmod(mulmod(x, x, FP_MODULUS), x, FP_MODULUS), 3, FP_MODULUS);

        // y^2 = x^3 + b
        // this acts like: y = sqrt(beta) = beta^((p+1) / 4)
        uint256 y = expMod(beta, 0xc19139cb84c680a6e14116da060561765e05aa45a1c72a34f082305b61f3f52, FP_MODULUS);

        return (beta, y);
    }

    function expMod(uint256 _base, uint256 _exponent, uint256 _modulus) internal view returns (uint256 retval) {
        bool success;
        uint256[1] memory output;
        uint[6] memory input;
        input[0] = 0x20;        // baseLen = new(big.Int).SetBytes(getData(input, 0, 32))
        input[1] = 0x20;        // expLen  = new(big.Int).SetBytes(getData(input, 32, 32))
        input[2] = 0x20;        // modLen  = new(big.Int).SetBytes(getData(input, 64, 32))
        input[3] = _base;
        input[4] = _exponent;
        input[5] = _modulus;
        assembly {
            success := staticcall(sub(gas(), 2000), 5, input, 0xc0, output, 0x20)
            // Use "invalid" to make gas estimation work
            switch success case 0 { invalid() }
        }
        require(success, "BN254.expMod: call failure");
        return output[0];
    }
}<|MERGE_RESOLUTION|>--- conflicted
+++ resolved
@@ -132,20 +132,13 @@
     }
 
     /**
-<<<<<<< HEAD
-     * @notice an optimized ecMul implementation that takes log_2(s) ecAdds
-=======
      * @notice an optimized ecMul implementation that takes O(log_2(s)) ecAdds
->>>>>>> 1e35bd8d
      * @param p the point to multiply
      * @param s the scalar to multiply by
      * @dev this function is only safe to use if the scalar is 9 bits or less
      */ 
     function scalar_mul_tiny(BN254.G1Point memory p, uint16 s) internal view returns (BN254.G1Point memory) {
-<<<<<<< HEAD
-=======
         require(s < 2**9, "scalar-too-large");
->>>>>>> 1e35bd8d
         // the accumulated product to return
         BN254.G1Point memory acc = BN254.G1Point(0, 0);
         // the 2^n*p to add to the accumulated product in each iteration
