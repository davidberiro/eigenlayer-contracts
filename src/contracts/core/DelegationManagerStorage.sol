--- conflicted
+++ resolved
@@ -125,22 +125,15 @@
         ISlasher _slasher,
         IEigenPodManager _eigenPodManager,
         IAVSDirectory _avsDirectory,
-<<<<<<< HEAD
-        IAllocationManager _allocationManager
-=======
         IAllocationManager _allocationManager,
         uint32 _MIN_WITHDRAWAL_DELAY
->>>>>>> 8dc6f2f6
     ) {
         strategyManager = _strategyManager;
         eigenPodManager = _eigenPodManager;
         slasher = _slasher;
         avsDirectory = _avsDirectory;
         allocationManager = _allocationManager;
-<<<<<<< HEAD
-=======
         MIN_WITHDRAWAL_DELAY = _MIN_WITHDRAWAL_DELAY;
->>>>>>> 8dc6f2f6
     }
 
     /**
