// SPDX-License-Identifier: BUSL-1.1
pragma solidity ^0.8.27;

import "@openzeppelin-upgrades/contracts/proxy/utils/Initializable.sol";
import "@openzeppelin-upgrades/contracts/access/OwnableUpgradeable.sol";
import "@openzeppelin-upgrades/contracts/security/ReentrancyGuardUpgradeable.sol";

import "../permissions/Pausable.sol";
import "../libraries/EIP1271SignatureUtils.sol";
import "./AVSDirectoryStorage.sol";

contract AVSDirectory is
    Initializable,
    OwnableUpgradeable,
    Pausable,
    AVSDirectoryStorage,
    ReentrancyGuardUpgradeable
{
    using EnumerableSet for EnumerableSet.Bytes32Set;
    using EnumerableSet for EnumerableSet.AddressSet;

    /// @dev Index for flag that pauses operator register/deregister to avs when set.
    uint8 internal constant PAUSED_OPERATOR_REGISTER_DEREGISTER_TO_AVS = 0;
    /// @dev Index for flag that pauses operator register/deregister to operator sets when set.
    uint8 internal constant PAUSER_OPERATOR_REGISTER_DEREGISTER_TO_OPERATOR_SETS = 1;

    /// @dev Returns the chain ID from the time the contract was deployed.
    uint256 internal immutable ORIGINAL_CHAIN_ID;

    /**
     *
     *                         INITIALIZING FUNCTIONS
     *
     */

    /**
     * @dev Initializes the immutable addresses of the strategy mananger, delegationManager, slasher,
     * and eigenpodManager contracts
     */
    constructor(
        IDelegationManager _delegation
    ) AVSDirectoryStorage(_delegation) {
        _disableInitializers();
        ORIGINAL_CHAIN_ID = block.chainid;
    }

    /**
     * @dev Initializes the addresses of the initial owner, pauser registry, and paused status.
     * minWithdrawalDelayBlocks is set only once here
     */
    function initialize(
        address initialOwner,
        IPauserRegistry _pauserRegistry,
        uint256 initialPausedStatus
    ) external initializer {
        _initializePauser(_pauserRegistry, initialPausedStatus);
        _DOMAIN_SEPARATOR = _calculateDomainSeparator();
        _transferOwnership(initialOwner);
    }

    /**
     *
     *                    EXTERNAL FUNCTIONS
     *
     */

    /**
     * @notice Called by an AVS to create a list of new operatorSets.
     *
     * @param operatorSetIds The IDs of the operator set to initialize.
     *
     * @dev msg.sender must be the AVS.
     * @dev The AVS may create operator sets before it becomes an operator set AVS.
     */
<<<<<<< HEAD
    function createOperatorSets(uint32[] calldata operatorSetIds) external {
=======
    function createOperatorSets(
        uint32[] calldata operatorSetIds
    ) external {
>>>>>>> 8dc6f2f6
        for (uint256 i = 0; i < operatorSetIds.length; ++i) {
            require(!isOperatorSet[msg.sender][operatorSetIds[i]], InvalidOperatorSet());
            isOperatorSet[msg.sender][operatorSetIds[i]] = true;
            emit OperatorSetCreated(OperatorSet({avs: msg.sender, operatorSetId: operatorSetIds[i]}));
        }
    }

    /**
     * @notice Sets the AVS as an operator set AVS, preventing legacy M2 operator registrations.
     *
     * @dev msg.sender must be the AVS.
     */
    function becomeOperatorSetAVS() external {
        require(!isOperatorSetAVS[msg.sender], InvalidAVS());
        isOperatorSetAVS[msg.sender] = true;
        emit AVSMigratedToOperatorSets(msg.sender);
    }

    /**
     * @notice Called by an AVS to migrate operators that have a legacy M2 registration to operator sets.
     *
     * @param operators The list of operators to migrate
     * @param operatorSetIds The list of operatorSets to migrate the operators to
     *
     * @dev The msg.sender used is the AVS
     * @dev The operator can only be migrated at most once per AVS
     * @dev The AVS can no longer register operators via the legacy M2 registration path once it begins migration
     * @dev The operator is deregistered from the M2 legacy AVS once migrated
     */
    function migrateOperatorsToOperatorSets(
        address[] calldata operators,
        uint32[][] calldata operatorSetIds
    ) external override onlyWhenNotPaused(PAUSER_OPERATOR_REGISTER_DEREGISTER_TO_OPERATOR_SETS) {
        // Assert that the AVS is an operator set AVS.
        require(isOperatorSetAVS[msg.sender], InvalidAVS());

        for (uint256 i = 0; i < operators.length; i++) {
            // Assert that the operator is registered & has not been migrated.
            require(
                avsOperatorStatus[msg.sender][operators[i]] == OperatorAVSRegistrationStatus.REGISTERED,
                InvalidOperator()
            );

            // Migrate operator to operator sets.
            _registerToOperatorSets(operators[i], msg.sender, operatorSetIds[i]);

            // Deregister operator from AVS - this prevents the operator from being migrated again since
            // the AVS can no longer use the legacy M2 registration path
            avsOperatorStatus[msg.sender][operators[i]] = OperatorAVSRegistrationStatus.UNREGISTERED;
            emit OperatorAVSRegistrationStatusUpdated(
                operators[i], msg.sender, OperatorAVSRegistrationStatus.UNREGISTERED
            );
            emit OperatorMigratedToOperatorSets(operators[i], msg.sender, operatorSetIds[i]);
        }
    }

    /**
     *  @notice Called by AVSs to add an operator to a list of operatorSets.
     *
     *  @param operator The address of the operator to be added to the operator set.
     *  @param operatorSetIds The IDs of the operator sets.
     *  @param operatorSignature The signature of the operator on their intent to register.
     *
     *  @dev msg.sender is used as the AVS.
     *  @dev The operator must not have a pending deregistration from the operator set.
     */
    function registerOperatorToOperatorSets(
        address operator,
        uint32[] calldata operatorSetIds,
        ISignatureUtils.SignatureWithSaltAndExpiry memory operatorSignature
    ) external override onlyWhenNotPaused(PAUSER_OPERATOR_REGISTER_DEREGISTER_TO_OPERATOR_SETS) {
        // Assert operator's signature has not expired.
        require(operatorSignature.expiry >= block.timestamp, SignatureExpired());
        // Assert `operator` is actually an operator.
        require(delegation.isOperator(operator), OperatorNotRegistered());
        // Assert that the AVS is an operator set AVS.
        require(isOperatorSetAVS[msg.sender], InvalidAVS());
        // Assert operator's signature `salt` has not already been spent.
        require(!operatorSaltIsSpent[operator][operatorSignature.salt], SaltSpent());

        // Assert that `operatorSignature.signature` is a valid signature for operator set registrations.
        EIP1271SignatureUtils.checkSignature_EIP1271(
            operator,
            calculateOperatorSetRegistrationDigestHash({
                avs: msg.sender,
                operatorSetIds: operatorSetIds,
                salt: operatorSignature.salt,
                expiry: operatorSignature.expiry
            }),
            operatorSignature.signature
        );

        // Mutate `operatorSaltIsSpent` to `true` to prevent future respending.
        operatorSaltIsSpent[operator][operatorSignature.salt] = true;

        _registerToOperatorSets(operator, msg.sender, operatorSetIds);
    }

    /**
     * @notice Called by an operator to deregister from an operator set
     *
     * @param operator The operator to deregister from the operatorSets.
     * @param avs The address of the AVS to deregister the operator from.
     * @param operatorSetIds The IDs of the operator sets.
     * @param operatorSignature the signature of the operator on their intent to deregister or empty if the operator itself is calling
     *
     * @dev if the operatorSignature is empty, the caller must be the operator
     * @dev this will likely only be called in case the AVS contracts are in a state that prevents operators from deregistering
     */
    function forceDeregisterFromOperatorSets(
        address operator,
        address avs,
        uint32[] calldata operatorSetIds,
        ISignatureUtils.SignatureWithSaltAndExpiry memory operatorSignature
    ) external override onlyWhenNotPaused(PAUSER_OPERATOR_REGISTER_DEREGISTER_TO_OPERATOR_SETS) {
        if (operatorSignature.signature.length == 0) {
            require(msg.sender == operator, InvalidOperator());
        } else {
            // Assert operator's signature has not expired.
            require(operatorSignature.expiry >= block.timestamp, SignatureExpired());
            // Assert operator's signature `salt` has not already been spent.
            require(!operatorSaltIsSpent[operator][operatorSignature.salt], SaltSpent());

            // Assert that `operatorSignature.signature` is a valid signature for operator set deregistrations.
            EIP1271SignatureUtils.checkSignature_EIP1271(
                operator,
                calculateOperatorSetForceDeregistrationTypehash({
                    avs: avs,
                    operatorSetIds: operatorSetIds,
                    salt: operatorSignature.salt,
                    expiry: operatorSignature.expiry
                }),
                operatorSignature.signature
            );

            // Mutate `operatorSaltIsSpent` to `true` to prevent future respending.
            operatorSaltIsSpent[operator][operatorSignature.salt] = true;
        }
        _deregisterFromOperatorSets(avs, operator, operatorSetIds);
    }

    /**
     *  @notice Called by AVSs to remove an operator from an operator set.
     *
     *  @param operator The address of the operator to be removed from the operator set.
     *  @param operatorSetIds The IDs of the operator sets.
     *
     *  @dev msg.sender is used as the AVS.
     */
    function deregisterOperatorFromOperatorSets(
        address operator,
        uint32[] calldata operatorSetIds
    ) external override onlyWhenNotPaused(PAUSER_OPERATOR_REGISTER_DEREGISTER_TO_OPERATOR_SETS) {
        _deregisterFromOperatorSets(msg.sender, operator, operatorSetIds);
    }

    /**
     *  @notice Called by an AVS to emit an `AVSMetadataURIUpdated` event indicating the information has updated.
     *
     *  @param metadataURI The URI for metadata associated with an AVS.
     *
     *  @dev Note that the `metadataURI` is *never stored* and is only emitted in the `AVSMetadataURIUpdated` event.
     */
<<<<<<< HEAD
    function updateAVSMetadataURI(string calldata metadataURI) external override {
=======
    function updateAVSMetadataURI(
        string calldata metadataURI
    ) external override {
>>>>>>> 8dc6f2f6
        emit AVSMetadataURIUpdated(msg.sender, metadataURI);
    }

    /**
     * @notice Called by an operator to cancel a salt that has been used to register with an AVS.
     *
     * @param salt A unique and single use value associated with the approver signature.
     */
<<<<<<< HEAD
    function cancelSalt(bytes32 salt) external override {
=======
    function cancelSalt(
        bytes32 salt
    ) external override {
>>>>>>> 8dc6f2f6
        // Mutate `operatorSaltIsSpent` to `true` to prevent future spending.
        operatorSaltIsSpent[msg.sender][salt] = true;
    }

    /**
     *
     *        LEGACY EXTERNAL FUNCTIONS - SUPPORT DEPRECATED IN FUTURE RELEASE AFTER SLASHING RELEASE
     *
     */

    /**
     *  @notice Legacy function called by the AVS's service manager contract
     * to register an operator with the AVS. NOTE: this function will be deprecated in a future release
     * after the slashing release. New AVSs should use `registerOperatorToOperatorSets` instead.
     *
     *  @param operator The address of the operator to register.
     *  @param operatorSignature The signature, salt, and expiry of the operator's signature.
     *
     *  @dev msg.sender must be the AVS.
     *  @dev Only used by legacy M2 AVSs that have not integrated with operator sets.
     */
    function registerOperatorToAVS(
        address operator,
        ISignatureUtils.SignatureWithSaltAndExpiry memory operatorSignature
    ) external override onlyWhenNotPaused(PAUSED_OPERATOR_REGISTER_DEREGISTER_TO_AVS) {
        // Assert `operatorSignature.expiry` has not elapsed.
        require(operatorSignature.expiry >= block.timestamp, SignatureExpired());

        // Assert that the AVS is not an operator set AVS.
        require(!isOperatorSetAVS[msg.sender], InvalidAVS());

        // Assert that the `operator` is not actively registered to the AVS.
        require(avsOperatorStatus[msg.sender][operator] != OperatorAVSRegistrationStatus.REGISTERED, InvalidOperator());

        // Assert `operator` has not already spent `operatorSignature.salt`.
        require(!operatorSaltIsSpent[operator][operatorSignature.salt], SaltSpent());

        // Assert `operator` is a registered operator.
        require(delegation.isOperator(operator), OperatorNotRegistered());

        // Assert that `operatorSignature.signature` is a valid signature for the operator AVS registration.
        EIP1271SignatureUtils.checkSignature_EIP1271({
            signer: operator,
            digestHash: calculateOperatorAVSRegistrationDigestHash({
                operator: operator,
                avs: msg.sender,
                salt: operatorSignature.salt,
                expiry: operatorSignature.expiry
            }),
            signature: operatorSignature.signature
        });

        // Mutate `operatorSaltIsSpent` to `true` to prevent future respending.
        operatorSaltIsSpent[operator][operatorSignature.salt] = true;

        // Set the operator as registered
        avsOperatorStatus[msg.sender][operator] = OperatorAVSRegistrationStatus.REGISTERED;

        emit OperatorAVSRegistrationStatusUpdated(operator, msg.sender, OperatorAVSRegistrationStatus.REGISTERED);
    }

    /**
     *  @notice Legacy function called by an AVS to deregister an operator from the AVS.
     * NOTE: this function will be deprecated in a future release after the slashing release.
     * New AVSs integrating should use `deregisterOperatorFromOperatorSets` instead.
     *
     *  @param operator The address of the operator to deregister.
     *
     *  @dev Only used by legacy M2 AVSs that have not integrated with operator sets.
     */
<<<<<<< HEAD
    function deregisterOperatorFromAVS(address operator)
        external
        override
        onlyWhenNotPaused(PAUSED_OPERATOR_REGISTER_DEREGISTER_TO_AVS)
    {
=======
    function deregisterOperatorFromAVS(
        address operator
    ) external override onlyWhenNotPaused(PAUSED_OPERATOR_REGISTER_DEREGISTER_TO_AVS) {
>>>>>>> 8dc6f2f6
        // Assert that operator is registered for the AVS.
        require(avsOperatorStatus[msg.sender][operator] == OperatorAVSRegistrationStatus.REGISTERED, InvalidOperator());
        // Assert that the AVS is not an operator set AVS.
        require(!isOperatorSetAVS[msg.sender], InvalidAVS());

        // Set the operator as deregistered
        avsOperatorStatus[msg.sender][operator] = OperatorAVSRegistrationStatus.UNREGISTERED;

        emit OperatorAVSRegistrationStatusUpdated(operator, msg.sender, OperatorAVSRegistrationStatus.UNREGISTERED);
    }

    /**
     *
     *                         INTERNAL FUNCTIONS
     *
     */

    /**
     * @notice Helper function used by migration & registration functions to register an operator to operator sets.
     * @param avs The AVS that the operator is registering to.
     * @param operator The operator to register.
     * @param operatorSetIds The IDs of the operator sets.
     */
    function _registerToOperatorSets(address operator, address avs, uint32[] calldata operatorSetIds) internal {
        // Loop over `operatorSetIds` array and register `operator` for each item.
        for (uint256 i = 0; i < operatorSetIds.length; ++i) {
            OperatorSet memory operatorSet = OperatorSet(avs, operatorSetIds[i]);

            require(isOperatorSet[avs][operatorSetIds[i]], InvalidOperatorSet());

            bytes32 encodedOperatorSet = _encodeOperatorSet(operatorSet);

            require(_operatorSetsMemberOf[operator].add(encodedOperatorSet), InvalidOperator());

            _operatorSetMembers[encodedOperatorSet].add(operator);

            OperatorSetRegistrationStatus storage registrationStatus =
                operatorSetStatus[avs][operator][operatorSetIds[i]];

            require(!registrationStatus.registered, InvalidOperator());

            registrationStatus.registered = true;

            emit OperatorAddedToOperatorSet(operator, operatorSet);
        }
    }

    /**
     * @notice Internal function to deregister an operator from an operator set.
     *
     * @param avs The AVS that the operator is deregistering from.
     * @param operator The operator to deregister.
     * @param operatorSetIds The IDs of the operator sets.
     */
    function _deregisterFromOperatorSets(address avs, address operator, uint32[] calldata operatorSetIds) internal {
        // Loop over `operatorSetIds` array and deregister `operator` for each item.
        for (uint256 i = 0; i < operatorSetIds.length; ++i) {
            OperatorSet memory operatorSet = OperatorSet(avs, operatorSetIds[i]);

            bytes32 encodedOperatorSet = _encodeOperatorSet(operatorSet);

            require(_operatorSetsMemberOf[operator].remove(encodedOperatorSet), InvalidOperator());

            _operatorSetMembers[encodedOperatorSet].remove(operator);

            emit OperatorRemovedFromOperatorSet(operator, operatorSet);
        }
    }

    /**
     *
     *                         VIEW FUNCTIONS
     *
     */

    /**
     * @notice Returns operatorSet an operator is registered to in the order they were registered.
     * @param operator The operator address to query.
     * @param index The index of the enumerated list of operator sets.
     */
    function operatorSetsMemberOfAtIndex(address operator, uint256 index) external view returns (OperatorSet memory) {
        return _decodeOperatorSet(_operatorSetsMemberOf[operator].at(index));
    }

    /**
     * @notice Returns the operator registered to an operatorSet in the order that it was registered.
     * @param operatorSet The operatorSet to query.
     * @param index The index of the enumerated list of operators.
     */
    function operatorSetMemberAtIndex(OperatorSet memory operatorSet, uint256 index) external view returns (address) {
        return _operatorSetMembers[_encodeOperatorSet(operatorSet)].at(index);
    }

    /**
     * @notice Returns an array of operator sets an operator is registered to.
     * @param operator The operator address to query.
     * @param start The starting index of the array to query.
     *  @param length The amount of items of the array to return.
     */
    function getOperatorSetsOfOperator(
        address operator,
        uint256 start,
        uint256 length
    ) public view returns (OperatorSet[] memory operatorSets) {
        uint256 maxLength = _operatorSetsMemberOf[operator].length() - start;
        if (length > maxLength) length = maxLength;
        operatorSets = new OperatorSet[](length);
        for (uint256 i; i < length; ++i) {
            operatorSets[i] = _decodeOperatorSet(_operatorSetsMemberOf[operator].at(start + i));
        }
    }

    /**
     * @notice Returns an array of operators registered to the operatorSet.
     * @param operatorSet The operatorSet to query.
     * @param start The starting index of the array to query.
     * @param length The amount of items of the array to return.
     */
    function getOperatorsInOperatorSet(
        OperatorSet memory operatorSet,
        uint256 start,
        uint256 length
    ) external view returns (address[] memory operators) {
        bytes32 encodedOperatorSet = _encodeOperatorSet(operatorSet);
        uint256 maxLength = _operatorSetMembers[encodedOperatorSet].length() - start;
        if (length > maxLength) length = maxLength;
        operators = new address[](length);
        for (uint256 i; i < length; ++i) {
            operators[i] = _operatorSetMembers[encodedOperatorSet].at(start + i);
        }
    }

    /**
     * @notice Returns the number of operators registered to an operatorSet.
     * @param operatorSet The operatorSet to get the member count for
     */
<<<<<<< HEAD
    function getNumOperatorsInOperatorSet(OperatorSet memory operatorSet) external view returns (uint256) {
=======
    function getNumOperatorsInOperatorSet(
        OperatorSet memory operatorSet
    ) external view returns (uint256) {
>>>>>>> 8dc6f2f6
        return _operatorSetMembers[_encodeOperatorSet(operatorSet)].length();
    }

    /**
     *  @notice Returns the total number of operator sets an operator is registered to.
     *  @param operator The operator address to query.
     */
<<<<<<< HEAD
    function inTotalOperatorSets(address operator) external view returns (uint256) {
=======
    function inTotalOperatorSets(
        address operator
    ) external view returns (uint256) {
>>>>>>> 8dc6f2f6
        return _operatorSetsMemberOf[operator].length();
    }

    /**
     * @notice Returns whether or not an operator is registered to an operator set.
     * @param operator The operator address to query.
     *  @param operatorSet The `OperatorSet` to query.
     */
    function isMember(address operator, OperatorSet memory operatorSet) public view returns (bool) {
        return _operatorSetsMemberOf[operator].contains(_encodeOperatorSet(operatorSet));
    }

    /**
     *  @notice Calculates the digest hash to be signed by an operator to register with an AVS.
     *
     *  @param operator The account registering as an operator.
     *  @param avs The AVS the operator is registering with.
     *  @param salt A unique and single-use value associated with the approver's signature.
     *  @param expiry The time after which the approver's signature becomes invalid.
     */
    function calculateOperatorAVSRegistrationDigestHash(
        address operator,
        address avs,
        bytes32 salt,
        uint256 expiry
    ) public view override returns (bytes32) {
        return
            _calculateDigestHash(keccak256(abi.encode(OPERATOR_AVS_REGISTRATION_TYPEHASH, operator, avs, salt, expiry)));
    }

    /**
     * @notice Calculates the digest hash to be signed by an operator to register with an operator set.
     *
     * @param avs The AVS that operator is registering to operator sets for.
     * @param operatorSetIds An array of operator set IDs the operator is registering to.
     * @param salt A unique and single use value associated with the approver signature.
     * @param expiry Time after which the approver's signature becomes invalid.
     */
    function calculateOperatorSetRegistrationDigestHash(
        address avs,
        uint32[] calldata operatorSetIds,
        bytes32 salt,
        uint256 expiry
    ) public view override returns (bytes32) {
        return _calculateDigestHash(
            keccak256(abi.encode(OPERATOR_SET_REGISTRATION_TYPEHASH, avs, operatorSetIds, salt, expiry))
        );
    }

    /**
     * @notice Calculates the digest hash to be signed by an operator to force deregister from an operator set.
     *
     * @param avs The AVS that operator is deregistering from.
     * @param operatorSetIds An array of operator set IDs the operator is deregistering from.
     * @param salt A unique and single use value associated with the approver signature.
     * @param expiry Time after which the approver's signature becomes invalid.
     */
    function calculateOperatorSetForceDeregistrationTypehash(
        address avs,
        uint32[] calldata operatorSetIds,
        bytes32 salt,
        uint256 expiry
    ) public view returns (bytes32) {
        return _calculateDigestHash(
            keccak256(abi.encode(OPERATOR_SET_FORCE_DEREGISTRATION_TYPEHASH, avs, operatorSetIds, salt, expiry))
        );
    }

    /// @notice Getter function for the current EIP-712 domain separator for this contract.
    /// @dev The domain separator will change in the event of a fork that changes the ChainID.
    function domainSeparator() public view override returns (bytes32) {
        return _calculateDomainSeparator();
    }

    /// @notice Internal function for calculating the current domain separator of this contract
    function _calculateDomainSeparator() internal view returns (bytes32) {
        if (block.chainid == ORIGINAL_CHAIN_ID) {
            return _DOMAIN_SEPARATOR;
        } else {
            return keccak256(abi.encode(DOMAIN_TYPEHASH, keccak256(bytes("EigenLayer")), block.chainid, address(this)));
        }
    }

    /// @notice Returns an EIP-712 encoded hash struct.
<<<<<<< HEAD
    function _calculateDigestHash(bytes32 structHash) internal view returns (bytes32) {
=======
    function _calculateDigestHash(
        bytes32 structHash
    ) internal view returns (bytes32) {
>>>>>>> 8dc6f2f6
        return keccak256(abi.encodePacked("\x19\x01", _calculateDomainSeparator(), structHash));
    }

    /// @dev Returns an `OperatorSet` encoded into a 32-byte value.
    /// @param operatorSet The `OperatorSet` to encode.
<<<<<<< HEAD
    function _encodeOperatorSet(OperatorSet memory operatorSet) internal pure returns (bytes32) {
=======
    function _encodeOperatorSet(
        OperatorSet memory operatorSet
    ) internal pure returns (bytes32) {
>>>>>>> 8dc6f2f6
        return bytes32(abi.encodePacked(operatorSet.avs, uint96(operatorSet.operatorSetId)));
    }

    /// @dev Returns an `OperatorSet` decoded from an encoded 32-byte value.
    /// @param encoded The encoded `OperatorSet` to decode.
    /// @dev Assumes `encoded` is encoded via `_encodeOperatorSet(operatorSet)`.
<<<<<<< HEAD
    function _decodeOperatorSet(bytes32 encoded) internal pure returns (OperatorSet memory) {
=======
    function _decodeOperatorSet(
        bytes32 encoded
    ) internal pure returns (OperatorSet memory) {
>>>>>>> 8dc6f2f6
        return OperatorSet({
            avs: address(uint160(uint256(encoded) >> 96)),
            operatorSetId: uint32(uint256(encoded) & type(uint96).max)
        });
    }
}<|MERGE_RESOLUTION|>--- conflicted
+++ resolved
@@ -72,13 +72,9 @@
      * @dev msg.sender must be the AVS.
      * @dev The AVS may create operator sets before it becomes an operator set AVS.
      */
-<<<<<<< HEAD
-    function createOperatorSets(uint32[] calldata operatorSetIds) external {
-=======
     function createOperatorSets(
         uint32[] calldata operatorSetIds
     ) external {
->>>>>>> 8dc6f2f6
         for (uint256 i = 0; i < operatorSetIds.length; ++i) {
             require(!isOperatorSet[msg.sender][operatorSetIds[i]], InvalidOperatorSet());
             isOperatorSet[msg.sender][operatorSetIds[i]] = true;
@@ -242,13 +238,9 @@
      *
      *  @dev Note that the `metadataURI` is *never stored* and is only emitted in the `AVSMetadataURIUpdated` event.
      */
-<<<<<<< HEAD
-    function updateAVSMetadataURI(string calldata metadataURI) external override {
-=======
     function updateAVSMetadataURI(
         string calldata metadataURI
     ) external override {
->>>>>>> 8dc6f2f6
         emit AVSMetadataURIUpdated(msg.sender, metadataURI);
     }
 
@@ -257,13 +249,9 @@
      *
      * @param salt A unique and single use value associated with the approver signature.
      */
-<<<<<<< HEAD
-    function cancelSalt(bytes32 salt) external override {
-=======
     function cancelSalt(
         bytes32 salt
     ) external override {
->>>>>>> 8dc6f2f6
         // Mutate `operatorSaltIsSpent` to `true` to prevent future spending.
         operatorSaltIsSpent[msg.sender][salt] = true;
     }
@@ -334,17 +322,9 @@
      *
      *  @dev Only used by legacy M2 AVSs that have not integrated with operator sets.
      */
-<<<<<<< HEAD
-    function deregisterOperatorFromAVS(address operator)
-        external
-        override
-        onlyWhenNotPaused(PAUSED_OPERATOR_REGISTER_DEREGISTER_TO_AVS)
-    {
-=======
     function deregisterOperatorFromAVS(
         address operator
     ) external override onlyWhenNotPaused(PAUSED_OPERATOR_REGISTER_DEREGISTER_TO_AVS) {
->>>>>>> 8dc6f2f6
         // Assert that operator is registered for the AVS.
         require(avsOperatorStatus[msg.sender][operator] == OperatorAVSRegistrationStatus.REGISTERED, InvalidOperator());
         // Assert that the AVS is not an operator set AVS.
@@ -481,13 +461,9 @@
      * @notice Returns the number of operators registered to an operatorSet.
      * @param operatorSet The operatorSet to get the member count for
      */
-<<<<<<< HEAD
-    function getNumOperatorsInOperatorSet(OperatorSet memory operatorSet) external view returns (uint256) {
-=======
     function getNumOperatorsInOperatorSet(
         OperatorSet memory operatorSet
     ) external view returns (uint256) {
->>>>>>> 8dc6f2f6
         return _operatorSetMembers[_encodeOperatorSet(operatorSet)].length();
     }
 
@@ -495,13 +471,9 @@
      *  @notice Returns the total number of operator sets an operator is registered to.
      *  @param operator The operator address to query.
      */
-<<<<<<< HEAD
-    function inTotalOperatorSets(address operator) external view returns (uint256) {
-=======
     function inTotalOperatorSets(
         address operator
     ) external view returns (uint256) {
->>>>>>> 8dc6f2f6
         return _operatorSetsMemberOf[operator].length();
     }
 
@@ -586,38 +558,26 @@
     }
 
     /// @notice Returns an EIP-712 encoded hash struct.
-<<<<<<< HEAD
-    function _calculateDigestHash(bytes32 structHash) internal view returns (bytes32) {
-=======
     function _calculateDigestHash(
         bytes32 structHash
     ) internal view returns (bytes32) {
->>>>>>> 8dc6f2f6
         return keccak256(abi.encodePacked("\x19\x01", _calculateDomainSeparator(), structHash));
     }
 
     /// @dev Returns an `OperatorSet` encoded into a 32-byte value.
     /// @param operatorSet The `OperatorSet` to encode.
-<<<<<<< HEAD
-    function _encodeOperatorSet(OperatorSet memory operatorSet) internal pure returns (bytes32) {
-=======
     function _encodeOperatorSet(
         OperatorSet memory operatorSet
     ) internal pure returns (bytes32) {
->>>>>>> 8dc6f2f6
         return bytes32(abi.encodePacked(operatorSet.avs, uint96(operatorSet.operatorSetId)));
     }
 
     /// @dev Returns an `OperatorSet` decoded from an encoded 32-byte value.
     /// @param encoded The encoded `OperatorSet` to decode.
     /// @dev Assumes `encoded` is encoded via `_encodeOperatorSet(operatorSet)`.
-<<<<<<< HEAD
-    function _decodeOperatorSet(bytes32 encoded) internal pure returns (OperatorSet memory) {
-=======
     function _decodeOperatorSet(
         bytes32 encoded
     ) internal pure returns (OperatorSet memory) {
->>>>>>> 8dc6f2f6
         return OperatorSet({
             avs: address(uint160(uint256(encoded) >> 96)),
             operatorSetId: uint32(uint256(encoded) & type(uint96).max)
