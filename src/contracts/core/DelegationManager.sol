--- conflicted
+++ resolved
@@ -131,20 +131,6 @@
     }
 
     /**
-<<<<<<< HEAD
-=======
-     * @notice Called by operators to set their allocation delay one time. Cannot be updated
-     * after being set. This delay is required to be set for an operator to be able to allocate slashable magnitudes.
-     * @param delay the allocation delay in seconds
-     */
-    function initializeAllocationDelay(
-        uint32 delay
-    ) external {
-        _initializeAllocationDelay(delay);
-    }
-
-    /**
->>>>>>> 23f9936d
      * @notice Updates an operator's stored `OperatorDetails`.
      * @param newOperatorDetails is the updated `OperatorDetails` for the operator, to replace their current OperatorDetails`.
      *
@@ -473,22 +459,6 @@
     }
 
     /**
-<<<<<<< HEAD
-=======
-     * @notice Called by operators to set their allocation delay one time. Cannot be updated
-     * after being set. This delay is required to be set for an operator to be able to allocate slashable magnitudes.
-     * @param delay the allocation delay in seconds
-     */
-    function _initializeAllocationDelay(
-        uint32 delay
-    ) internal {
-        require(isOperator(msg.sender), OperatorNotRegistered());
-        require(!_operatorAllocationDelay[msg.sender].isSet, AllocationDelaySet());
-        _operatorAllocationDelay[msg.sender] = AllocationDelayDetails({isSet: true, allocationDelay: delay});
-    }
-
-    /**
->>>>>>> 23f9936d
      * @notice Delegates *from* a `staker` *to* an `operator`.
      * @param staker The address to delegate *from* -- this address is delegating control of its own assets.
      * @param operator The address to delegate *to* -- this address is being given power to place the `staker`'s assets at risk on services
@@ -964,19 +934,6 @@
     }
 
     /**
-<<<<<<< HEAD
-=======
-     * @notice Returns the AllocationDelayDetails struct associated with an `operator`
-     * @dev If the operator has not set an allocation delay, then the `isSet` field will be `false`.
-     */
-    function operatorAllocationDelay(
-        address operator
-    ) external view returns (AllocationDelayDetails memory) {
-        return _operatorAllocationDelay[operator];
-    }
-
-    /**
->>>>>>> 23f9936d
      * @notice Returns the delegationApprover account for an operator
      */
     function delegationApprover(
