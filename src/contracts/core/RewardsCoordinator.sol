// SPDX-License-Identifier: BUSL-1.1
pragma solidity ^0.8.27;

import "@openzeppelin-upgrades/contracts/proxy/utils/Initializable.sol";
import "@openzeppelin-upgrades/contracts/access/OwnableUpgradeable.sol";
import "@openzeppelin-upgrades/contracts/security/ReentrancyGuardUpgradeable.sol";
import "@openzeppelin/contracts/token/ERC20/utils/SafeERC20.sol";
import "../libraries/Merkle.sol";
import "../permissions/Pausable.sol";
import "./RewardsCoordinatorStorage.sol";

/**
 * @title RewardsCoordinator
 * @author Eigen Labs Inc.
 * @notice Terms of Service: https://docs.eigenlayer.xyz/overview/terms-of-service
 * @notice  This is the contract for rewards in EigenLayer. The main functionalities of this contract are
 * - enabling any ERC20 rewards from AVSs to their operators and stakers for a given time range
 * - allowing stakers and operators to claim their earnings including a commission bips for operators
 * - allowing the protocol to provide ERC20 tokens to stakers over a specified time range
 */
contract RewardsCoordinator is
    Initializable,
    OwnableUpgradeable,
    Pausable,
    ReentrancyGuardUpgradeable,
    RewardsCoordinatorStorage
{
    using SafeERC20 for IERC20;

    /// @notice The EIP-712 typehash for the contract's domain
    bytes32 internal constant DOMAIN_TYPEHASH =
        keccak256("EIP712Domain(string name,uint256 chainId,address verifyingContract)");
    /// @dev Chain ID at the time of contract deployment
    uint256 internal immutable ORIGINAL_CHAIN_ID;
    /// @notice The maximum rewards token amount for a single rewards submission, constrained by off-chain calculation
    uint256 internal constant MAX_REWARDS_AMOUNT = 1e38 - 1;
    /// @notice The activation delay until an updated operator's commission bips takes effect
    uint32 internal constant OPERATOR_COMMISSION_ACTIVATION_DELAY = 7 days;
    /// @notice The maximum commission bips that can be set for an operator
    uint16 internal constant MAX_COMMISSION_BIPS = 10_000;

    /// @dev Index for flag that pauses calling createAVSRewardsSubmission
    uint8 internal constant PAUSED_AVS_REWARDS_SUBMISSION = 0;
    /// @dev Index for flag that pauses calling createRewardsForAllSubmission
    uint8 internal constant PAUSED_REWARDS_FOR_ALL_SUBMISSION = 1;
    /// @dev Index for flag that pauses calling processClaim
    uint8 internal constant PAUSED_PROCESS_CLAIM = 2;
    /// @dev Index for flag that pauses submitRoots and disableRoot
    uint8 internal constant PAUSED_SUBMIT_DISABLE_ROOTS = 3;
<<<<<<< HEAD
    /// @dev Index for flag that pauses calling rewardOperatorSetForRange
    uint8 internal constant PAUSED_REWARD_OPERATOR_SET = 4;
=======
    /// @dev Index for flag that pauses calling rewardAllStakersAndOperators
    uint8 internal constant PAUSED_REWARD_ALL_STAKERS_AND_OPERATORS = 4;
    /// @dev Index for flag that pauses calling rewardOperatorSetForRange
    uint8 internal constant PAUSED_REWARD_OPERATOR_SET = 5;
>>>>>>> 8dc6f2f6

    /// @dev Salt for the earner leaf, meant to distinguish from tokenLeaf since they have the same sized data
    uint8 internal constant EARNER_LEAF_SALT = 0;
    /// @dev Salt for the token leaf, meant to distinguish from earnerLeaf since they have the same sized data
    uint8 internal constant TOKEN_LEAF_SALT = 1;

    /// @notice Canonical, virtual beacon chain ETH strategy
    IStrategy public constant beaconChainETHStrategy = IStrategy(0xbeaC0eeEeeeeEEeEeEEEEeeEEeEeeeEeeEEBEaC0);

    modifier onlyRewardsUpdater() {
        require(msg.sender == rewardsUpdater, OnlyRewardsUpdater());
        _;
    }

    modifier onlyRewardsForAllSubmitter() {
        require(isRewardsForAllSubmitter[msg.sender], OnlyRewardsForAllSubmitter());
        _;
    }

    /// @dev Sets the immutable variables for the contract
    constructor(
        IDelegationManager _delegationManager,
        IStrategyManager _strategyManager,
        IAVSDirectory _avsDirectory,
        uint32 _CALCULATION_INTERVAL_SECONDS,
        uint32 _MAX_REWARDS_DURATION,
        uint32 _MAX_RETROACTIVE_LENGTH,
        uint32 _MAX_FUTURE_LENGTH,
        uint32 _GENESIS_REWARDS_TIMESTAMP,
        uint32 _OPERATOR_SET_GENESIS_REWARDS_TIMESTAMP,
        uint32 _OPERATOR_SET_MAX_RETROACTIVE_LENGTH
    )
        RewardsCoordinatorStorage(
            _delegationManager,
            _strategyManager,
            _avsDirectory,
            _CALCULATION_INTERVAL_SECONDS,
            _MAX_REWARDS_DURATION,
            _MAX_RETROACTIVE_LENGTH,
            _MAX_FUTURE_LENGTH,
            _GENESIS_REWARDS_TIMESTAMP,
            _OPERATOR_SET_GENESIS_REWARDS_TIMESTAMP,
            _OPERATOR_SET_MAX_RETROACTIVE_LENGTH
        )
    {
        _disableInitializers();
        ORIGINAL_CHAIN_ID = block.chainid;
    }

    /**
     * @dev Initializes the addresses of the initial owner, pauser registry, rewardsUpdater and
     * configures the initial paused status, activationDelay, and globalOperatorCommissionBips.
     */
    function initialize(
        address initialOwner,
        IPauserRegistry _pauserRegistry,
        uint256 initialPausedStatus,
        address _rewardsUpdater,
        uint32 _activationDelay,
        uint16 _globalCommissionBips
    ) external initializer {
        _DOMAIN_SEPARATOR = _calculateDomainSeparator();
        _initializePauser(_pauserRegistry, initialPausedStatus);
        _transferOwnership(initialOwner);
        _setRewardsUpdater(_rewardsUpdater);
        _setActivationDelay(_activationDelay);
        _setGlobalOperatorCommission(_globalCommissionBips);
    }

    /**
     *
     *                         EXTERNAL FUNCTIONS
     *
     */

    /**
     * @notice Legacy interface to be DEPRECATED in future releases. See rewardOperatorSetForRange
     * for a more updated interface.
     * Creates a new rewards submission on behalf of an AVS, to be split amongst the
     * set of stakers delegated to operators who are registered to the `avs`
     * @param rewardsSubmissions The rewards submissions being created
     * @dev Expected to be called by the ServiceManager of the AVS on behalf of which the submission is being made
     * @dev The duration of the `rewardsSubmission` cannot exceed `MAX_REWARDS_DURATION`
     * @dev The tokens are sent to the `RewardsCoordinator` contract
     * @dev Strategies must be in ascending order of addresses to check for duplicates
     * @dev This function will revert if the `rewardsSubmission` is malformed,
     * e.g. if the `strategies` and `weights` arrays are of non-equal lengths
     */
<<<<<<< HEAD
    function createAVSRewardsSubmission(RewardsSubmission[] calldata rewardsSubmissions)
        external
        onlyWhenNotPaused(PAUSED_AVS_REWARDS_SUBMISSION)
        nonReentrant
    {
=======
    function createAVSRewardsSubmission(
        RewardsSubmission[] calldata rewardsSubmissions
    ) external onlyWhenNotPaused(PAUSED_AVS_REWARDS_SUBMISSION) nonReentrant {
>>>>>>> 8dc6f2f6
        for (uint256 i = 0; i < rewardsSubmissions.length;) {
            RewardsSubmission calldata rewardsSubmission = rewardsSubmissions[i];
            uint256 nonce = submissionNonce[msg.sender];
            bytes32 rewardsSubmissionHash = keccak256(abi.encode(msg.sender, nonce, rewardsSubmission));

            _validateRewardsSubmission(
                rewardsSubmission.strategiesAndMultipliers,
                rewardsSubmission.token,
                rewardsSubmission.amount,
                rewardsSubmission.startTimestamp,
                rewardsSubmission.duration,
                MAX_RETROACTIVE_LENGTH,
                GENESIS_REWARDS_TIMESTAMP
            );

            isAVSRewardsSubmissionHash[msg.sender][rewardsSubmissionHash] = true;
            submissionNonce[msg.sender] = nonce + 1;

            emit AVSRewardsSubmissionCreated(msg.sender, nonce, rewardsSubmissionHash, rewardsSubmission);
            rewardsSubmission.token.safeTransferFrom(msg.sender, address(this), rewardsSubmission.amount);

            unchecked {
                ++i;
            }
        }
    }

    /**
     * @notice similar to `createAVSRewardsSubmission` except the rewards are split amongst *all* stakers
     * rather than just those delegated to operators who are registered to a single avs and is
     * a permissioned call based on isRewardsForAllSubmitter mapping.
     * @param rewardsSubmissions The rewards submissions being created
     */
<<<<<<< HEAD
    function createRewardsForAllSubmission(RewardsSubmission[] calldata rewardsSubmissions)
        external
        onlyWhenNotPaused(PAUSED_REWARDS_FOR_ALL_SUBMISSION)
        onlyRewardsForAllSubmitter
        nonReentrant
    {
=======
    function createRewardsForAllSubmission(
        RewardsSubmission[] calldata rewardsSubmissions
    ) external onlyWhenNotPaused(PAUSED_REWARDS_FOR_ALL_SUBMISSION) onlyRewardsForAllSubmitter nonReentrant {
>>>>>>> 8dc6f2f6
        for (uint256 i = 0; i < rewardsSubmissions.length;) {
            RewardsSubmission calldata rewardsSubmission = rewardsSubmissions[i];
            uint256 nonce = submissionNonce[msg.sender];
            bytes32 rewardsSubmissionForAllHash = keccak256(abi.encode(msg.sender, nonce, rewardsSubmission));

            _validateRewardsSubmission(
                rewardsSubmission.strategiesAndMultipliers,
                rewardsSubmission.token,
                rewardsSubmission.amount,
                rewardsSubmission.startTimestamp,
                rewardsSubmission.duration,
                MAX_RETROACTIVE_LENGTH,
                GENESIS_REWARDS_TIMESTAMP
            );

            isRewardsSubmissionForAllHash[msg.sender][rewardsSubmissionForAllHash] = true;
            submissionNonce[msg.sender] = nonce + 1;

            emit RewardsSubmissionForAllCreated(msg.sender, nonce, rewardsSubmissionForAllHash, rewardsSubmission);
            rewardsSubmission.token.safeTransferFrom(msg.sender, address(this), rewardsSubmission.amount);

            unchecked {
                ++i;
            }
        }
    }

    /**
     * @notice Creates a new rewards submission on behalf of an AVS for a given operatorSet,
     * to be split amongst the set of stakers delegated to operators who are
     * registered to the msg.sender AVS and the given operatorSetId
     *
     * @param rewardsSubmissions The operatorSet rewards submission being created for
     *
     * @dev msg.sender is the AVS in the operatorSet the rewards submission is being made to
     * @dev AVSs set their reward type depending on what metric they want rewards
     * distributed proportional to
     * @dev The tokens in the rewards submissions are sent to the `RewardsCoordinator` contract
     * @dev Strategies of each rewards submission must be in ascending order of addresses to check for duplicates
     */
<<<<<<< HEAD
    function rewardOperatorSetForRange(OperatorSetRewardsSubmission[] calldata rewardsSubmissions)
        external
        onlyWhenNotPaused(PAUSED_REWARD_OPERATOR_SET)
        nonReentrant
    {
=======
    function rewardOperatorSetForRange(
        OperatorSetRewardsSubmission[] calldata rewardsSubmissions
    ) external onlyWhenNotPaused(PAUSED_REWARD_OPERATOR_SET) nonReentrant {
>>>>>>> 8dc6f2f6
        for (uint256 i = 0; i < rewardsSubmissions.length;) {
            OperatorSetRewardsSubmission calldata rewardsSubmission = rewardsSubmissions[i];
            uint256 nonce = submissionNonce[msg.sender];
            bytes32 rewardsSubmissionHash = keccak256(abi.encode(msg.sender, nonce, rewardsSubmission));

            require(avsDirectory.isOperatorSet(msg.sender, rewardsSubmission.operatorSetId), InvalidOperatorSet());
            _validateRewardsSubmission(
                rewardsSubmission.strategiesAndMultipliers,
                rewardsSubmission.token,
                rewardsSubmission.amount,
                rewardsSubmission.startTimestamp,
                rewardsSubmission.duration,
                OPERATOR_SET_MAX_RETROACTIVE_LENGTH,
                OPERATOR_SET_GENESIS_REWARDS_TIMESTAMP
            );

            isAVSRewardsSubmissionHash[msg.sender][rewardsSubmissionHash] = true;
            submissionNonce[msg.sender] = nonce + 1;

            emit OperatorSetRewardCreated(msg.sender, nonce, rewardsSubmissionHash, rewardsSubmission);
            rewardsSubmission.token.safeTransferFrom(msg.sender, address(this), rewardsSubmission.amount);

            unchecked {
                ++i;
            }
<<<<<<< HEAD
=======
        }
    }

    /**
     * @notice Creates a new rewards submission for all earners across all AVSs.
     * Earners in this case indicating all operators and their delegated stakers. Undelegated stake
     * is not rewarded from this RewardsSubmission. This interface is only callable
     * by the token hopper contract from the Eigen Foundation
     * @param rewardsSubmissions The rewards submissions being created
     */
    function createRewardsForAllEarners(
        RewardsSubmission[] calldata rewardsSubmissions
    ) external onlyWhenNotPaused(PAUSED_REWARD_ALL_STAKERS_AND_OPERATORS) onlyRewardsForAllSubmitter nonReentrant {
        for (uint256 i = 0; i < rewardsSubmissions.length; i++) {
            RewardsSubmission calldata rewardsSubmission = rewardsSubmissions[i];
            uint256 nonce = submissionNonce[msg.sender];
            bytes32 rewardsSubmissionForAllEarnersHash = keccak256(abi.encode(msg.sender, nonce, rewardsSubmission));

            _validateRewardsSubmission(
                rewardsSubmission.strategiesAndMultipliers,
                rewardsSubmission.token,
                rewardsSubmission.amount,
                rewardsSubmission.startTimestamp,
                rewardsSubmission.duration,
                MAX_RETROACTIVE_LENGTH,
                GENESIS_REWARDS_TIMESTAMP
            );

            isRewardsSubmissionForAllEarnersHash[msg.sender][rewardsSubmissionForAllEarnersHash] = true;
            submissionNonce[msg.sender] = nonce + 1;

            emit RewardsSubmissionForAllEarnersCreated(
                msg.sender, nonce, rewardsSubmissionForAllEarnersHash, rewardsSubmission
            );
            rewardsSubmission.token.safeTransferFrom(msg.sender, address(this), rewardsSubmission.amount);
>>>>>>> 8dc6f2f6
        }
    }

    /**
     * @notice Claim rewards against a given root (read from _distributionRoots[claim.rootIndex]).
     * Earnings are cumulative so earners don't have to claim against all distribution roots they have earnings for,
     * they can simply claim against the latest root and the contract will calculate the difference between
     * their cumulativeEarnings and cumulativeClaimed. This difference is then transferred to recipient address.
     * @param claim The RewardsMerkleClaim to be processed.
     * Contains the root index, earner, token leaves, and required proofs
     * @param recipient The address recipient that receives the ERC20 rewards
     * @dev only callable by the valid claimer, that is
     * if claimerFor[claim.earner] is address(0) then only the earner can claim, otherwise only
     * claimerFor[claim.earner] can claim the rewards.
     */
    function processClaim(
        RewardsMerkleClaim calldata claim,
        address recipient
    ) external onlyWhenNotPaused(PAUSED_PROCESS_CLAIM) nonReentrant {
        DistributionRoot memory root = _distributionRoots[claim.rootIndex];
        _checkClaim(claim, root);
        // If claimerFor earner is not set, claimer is by default the earner. Else set to claimerFor
        address earner = claim.earnerLeaf.earner;
        address claimer = claimerFor[earner];
        if (claimer == address(0)) {
            claimer = earner;
        }
        require(msg.sender == claimer, InvalidClaimer());
        for (uint256 i = 0; i < claim.tokenIndices.length; ++i) {
            TokenTreeMerkleLeaf calldata tokenLeaf = claim.tokenLeaves[i];

            uint256 currCumulativeClaimed = cumulativeClaimed[earner][tokenLeaf.token];
            require(tokenLeaf.cumulativeEarnings > currCumulativeClaimed, EarningsNotGreaterThanClaimed());

            // Calculate amount to claim and update cumulativeClaimed
            uint256 claimAmount = tokenLeaf.cumulativeEarnings - currCumulativeClaimed;
            cumulativeClaimed[earner][tokenLeaf.token] = tokenLeaf.cumulativeEarnings;

            tokenLeaf.token.safeTransfer(recipient, claimAmount);
            emit RewardsClaimed(root.root, earner, claimer, recipient, tokenLeaf.token, claimAmount);
        }
    }

    /**
     * @notice Creates a new distribution root. activatedAt is set to block.timestamp + activationDelay
     * @param root The merkle root of the distribution
     * @param rewardsCalculationEndTimestamp The timestamp until which rewards have been calculated
     * @dev Only callable by the rewardsUpdater
     */
    function submitRoot(
        bytes32 root,
        uint32 rewardsCalculationEndTimestamp
    ) external onlyWhenNotPaused(PAUSED_SUBMIT_DISABLE_ROOTS) onlyRewardsUpdater {
        require(
            rewardsCalculationEndTimestamp > currRewardsCalculationEndTimestamp, NewRootMustBeForNewCalculatedPeriod()
        );
        require(rewardsCalculationEndTimestamp < block.timestamp, RewardsEndTimestampNotElapsed());
        uint32 rootIndex = uint32(_distributionRoots.length);
        uint32 activatedAt = uint32(block.timestamp) + activationDelay;
        _distributionRoots.push(
            DistributionRoot({
                root: root,
                activatedAt: activatedAt,
                rewardsCalculationEndTimestamp: rewardsCalculationEndTimestamp,
                disabled: false
            })
        );
        currRewardsCalculationEndTimestamp = rewardsCalculationEndTimestamp;
        emit DistributionRootSubmitted(rootIndex, root, rewardsCalculationEndTimestamp, activatedAt);
    }

    /**
     * @notice allow the rewardsUpdater to disable/cancel a pending root submission in case of an error
     * @param rootIndex The index of the root to be disabled
     */
<<<<<<< HEAD
    function disableRoot(uint32 rootIndex) external onlyWhenNotPaused(PAUSED_SUBMIT_DISABLE_ROOTS) onlyRewardsUpdater {
=======
    function disableRoot(
        uint32 rootIndex
    ) external onlyWhenNotPaused(PAUSED_SUBMIT_DISABLE_ROOTS) onlyRewardsUpdater {
>>>>>>> 8dc6f2f6
        require(rootIndex < _distributionRoots.length, InvalidRootIndex());
        DistributionRoot storage root = _distributionRoots[rootIndex];
        require(!root.disabled, RootDisabled());
        require(block.timestamp < root.activatedAt, RootActivated());
        root.disabled = true;
        emit DistributionRootDisabled(rootIndex);
    }

    /**
     * @notice Sets the address of the entity that can call `processClaim` on behalf of the earner (msg.sender)
     * @param claimer The address of the entity that can call `processClaim` on behalf of the earner
     * @dev Only callable by the `earner`
     */
    function setClaimerFor(
        address claimer
    ) external {
        address earner = msg.sender;
        address prevClaimer = claimerFor[earner];
        claimerFor[earner] = claimer;
        emit ClaimerForSet(earner, prevClaimer, claimer);
    }

    /**
     * @notice Sets the commission an operator takes in bips for a given reward type and operatorSet
     * @param operatorSet The operatorSet to update commission for
     * @param rewardType The associated rewardType to update commission for
     * @param commissionBips The commission in bips for the operator, must be <= MAX_COMMISSION_BIPS
     * @return effectTimestamp The timestamp at which the operator commission update will take effect
     *
     * @dev The commission can range from 1 to 10000
     * @dev The commission update takes effect after 7 days
     */
    function setOperatorCommissionBips(
        OperatorSet calldata operatorSet,
        RewardType rewardType,
        uint16 commissionBips
    ) external returns (uint32 effectTimestamp) {
        require(commissionBips <= MAX_COMMISSION_BIPS, CommissionBipsExceedsMax());
        effectTimestamp = uint32(block.timestamp + OPERATOR_COMMISSION_ACTIVATION_DELAY);
        OperatorCommissionUpdate[] storage commissionHistory =
            operatorCommissionUpdates[msg.sender][operatorSet.avs][operatorSet.operatorSetId][rewardType];
        uint256 updateLength = commissionHistory.length;

        // If no updates or latest update is not for current effective timestamp, push a new commission update
        // otherwise modify current storage
        if (updateLength == 0 || commissionHistory[updateLength - 1].effectTimestamp != effectTimestamp) {
            commissionHistory.push(
                OperatorCommissionUpdate({commissionBips: commissionBips, effectTimestamp: effectTimestamp})
            );
        } else {
            commissionHistory[updateLength - 1].commissionBips = commissionBips;
        }
        emit OperatorCommissionUpdated(msg.sender, operatorSet, rewardType, commissionBips, effectTimestamp);
    }

    /**
     * @notice Sets the delay in timestamp before a posted root can be claimed against
     * @dev Only callable by the contract owner
     * @param _activationDelay The new value for activationDelay
     */
    function setActivationDelay(
        uint32 _activationDelay
    ) external onlyOwner {
        _setActivationDelay(_activationDelay);
    }

    /**
     * @notice Sets the global commission for all operators across all avss
     * @dev Only callable by the contract owner
     * @param _globalCommissionBips The commission for all operators across all avss
     */
    function setGlobalOperatorCommission(
        uint16 _globalCommissionBips
    ) external onlyOwner {
        _setGlobalOperatorCommission(_globalCommissionBips);
    }

    /**
     * @notice Sets the permissioned `rewardsUpdater` address which can post new roots
     * @dev Only callable by the contract owner
     * @param _rewardsUpdater The address of the new rewardsUpdater
     */
    function setRewardsUpdater(
        address _rewardsUpdater
    ) external onlyOwner {
        _setRewardsUpdater(_rewardsUpdater);
    }

    /**
     * @notice Sets the permissioned `rewardsForAllSubmitter` address which can submit createRewardsForAllSubmission
     * @dev Only callable by the contract owner
     * @param _submitter The address of the rewardsForAllSubmitter
     * @param _newValue The new value for isRewardsForAllSubmitter
     */
    function setRewardsForAllSubmitter(address _submitter, bool _newValue) external onlyOwner {
        bool prevValue = isRewardsForAllSubmitter[_submitter];
        emit RewardsForAllSubmitterSet(_submitter, prevValue, _newValue);
        isRewardsForAllSubmitter[_submitter] = _newValue;
    }

    /**
     *
     *                         INTERNAL FUNCTIONS
     *
     */

    /**
     * @notice Validate a RewardsSubmission. Called from `createAVSRewardsSubmission`, `createRewardsForAllSubmission`,
     *         and `rewardOperatorSetForRange`
     *
     * @dev The callee must specify the `retroactiveLength` and `genesisRewardsTimestamp` as those values
     *      are different depending on the rewards submission type.
     */
    function _validateRewardsSubmission(
        StrategyAndMultiplier[] calldata strategiesAndMultipliers,
        IERC20 token,
        uint256 amount,
        uint32 startTimestamp,
        uint32 duration,
        uint32 maxRetroactiveLength,
        uint32 genesisRewardsTimestamp
    ) internal view {
        require(strategiesAndMultipliers.length > 0, InputArrayLengthZero());
        require(amount > 0, AmountZero());
        require(amount <= MAX_REWARDS_AMOUNT, AmountExceedsMax());
        require(duration <= MAX_REWARDS_DURATION, DurationExceedsMax());
        require(duration % CALCULATION_INTERVAL_SECONDS == 0, DurationNotMultipleOfCalculationIntervalSeconds());
        require(
            startTimestamp % CALCULATION_INTERVAL_SECONDS == 0, StartTimestampNotMultipleOfCalculationIntervalSeconds()
        );
        require(
            block.timestamp - maxRetroactiveLength <= startTimestamp && genesisRewardsTimestamp <= startTimestamp,
            StartTimestampTooFarInPast()
        );
        require(startTimestamp <= block.timestamp + MAX_FUTURE_LENGTH, StartTimestampTooFarInFuture());

        // Require rewardsSubmission is for whitelisted strategy or beaconChainETHStrategy
        address currAddress = address(0);
        for (uint256 i = 0; i < strategiesAndMultipliers.length; ++i) {
            IStrategy strategy = strategiesAndMultipliers[i].strategy;
            require(
                strategyManager.strategyIsWhitelistedForDeposit(strategy) || strategy == beaconChainETHStrategy,
                InvalidStrategy()
            );
            require(currAddress < address(strategy), StrategiesNotInAscendingOrder());
            currAddress = address(strategy);
        }
    }

    function _checkClaim(RewardsMerkleClaim calldata claim, DistributionRoot memory root) internal view {
        require(!root.disabled, RootDisabled());
        require(block.timestamp >= root.activatedAt, RootNotActivated());
        require(claim.tokenIndices.length == claim.tokenTreeProofs.length, InputArrayLengthMismatch());
        require(claim.tokenTreeProofs.length == claim.tokenLeaves.length, InputArrayLengthMismatch());

        // Verify inclusion of earners leaf (earner, earnerTokenRoot) in the distribution root
        _verifyEarnerClaimProof({
            root: root.root,
            earnerLeafIndex: claim.earnerIndex,
            earnerProof: claim.earnerTreeProof,
            earnerLeaf: claim.earnerLeaf
        });
        // For each of the tokenLeaf proofs, verify inclusion of token tree leaf again the earnerTokenRoot
        for (uint256 i = 0; i < claim.tokenIndices.length; ++i) {
            _verifyTokenClaimProof({
                earnerTokenRoot: claim.earnerLeaf.earnerTokenRoot,
                tokenLeafIndex: claim.tokenIndices[i],
                tokenProof: claim.tokenTreeProofs[i],
                tokenLeaf: claim.tokenLeaves[i]
            });
        }
    }

    /**
     * @notice verify inclusion of the token claim proof in the earner token root hash (earnerTokenRoot).
     * The token leaf comprises of the IERC20 token and cumulativeAmount of earnings.
     * @param earnerTokenRoot root hash of the earner token subtree
     * @param tokenLeafIndex index of the token leaf
     * @param tokenProof proof of the token leaf in the earner token subtree
     * @param tokenLeaf token leaf to be verified
     */
    function _verifyTokenClaimProof(
        bytes32 earnerTokenRoot,
        uint32 tokenLeafIndex,
        bytes calldata tokenProof,
        TokenTreeMerkleLeaf calldata tokenLeaf
    ) internal pure {
        // Validate index size so that there aren't multiple valid indices for the given proof
        // index can't be greater than 2**(tokenProof/32)
        require(tokenLeafIndex < (1 << (tokenProof.length / 32)), InvalidTokenLeafIndex());

        // Verify inclusion of token leaf
        bytes32 tokenLeafHash = calculateTokenLeafHash(tokenLeaf);
        require(
            Merkle.verifyInclusionKeccak({
                root: earnerTokenRoot,
                index: tokenLeafIndex,
                proof: tokenProof,
                leaf: tokenLeafHash
            }),
            InvalidClaimProof()
        );
    }

    /**
     * @notice verify inclusion of earner claim proof in the distribution root. This verifies
     * the inclusion of the earner and earnerTokenRoot hash in the tree. The token claims are proven separately
     * against the earnerTokenRoot hash (see _verifyTokenClaimProof). The earner leaf comprises of (earner, earnerTokenRoot)
     * @param root distribution root that should be read from storage
     * @param earnerLeafIndex index of the earner leaf
     * @param earnerProof proof of the earners account root in the merkle tree
     * @param earnerLeaf leaf of earner merkle tree containing the earner address and earner's token root hash
     */
    function _verifyEarnerClaimProof(
        bytes32 root,
        uint32 earnerLeafIndex,
        bytes calldata earnerProof,
        EarnerTreeMerkleLeaf calldata earnerLeaf
    ) internal pure {
        // Validate index size so that there aren't multiple valid indices for the given proof
        // index can't be greater than 2**(earnerProof/32)
        require(earnerLeafIndex < (1 << (earnerProof.length / 32)), InvalidEarnerLeafIndex());
        // Verify inclusion of earner leaf
        bytes32 earnerLeafHash = calculateEarnerLeafHash(earnerLeaf);
        // forgefmt: disable-next-item
        require(
            Merkle.verifyInclusionKeccak({
                root: root, 
                index: earnerLeafIndex, 
                proof: earnerProof, 
                leaf: earnerLeafHash
            }),
            InvalidClaimProof()
        );
    }

    function _setActivationDelay(
        uint32 _activationDelay
    ) internal {
        emit ActivationDelaySet(activationDelay, _activationDelay);
        activationDelay = _activationDelay;
    }

    function _setGlobalOperatorCommission(
        uint16 _globalCommissionBips
    ) internal {
        emit GlobalCommissionBipsSet(globalOperatorCommissionBips, _globalCommissionBips);
        globalOperatorCommissionBips = _globalCommissionBips;
    }

    function _setRewardsUpdater(
        address _rewardsUpdater
    ) internal {
        emit RewardsUpdaterSet(rewardsUpdater, _rewardsUpdater);
        rewardsUpdater = _rewardsUpdater;
    }

    /**
     *
     *                         VIEW FUNCTIONS
     *
     */

    /// @notice return the hash of the earner's leaf
    function calculateEarnerLeafHash(
        EarnerTreeMerkleLeaf calldata leaf
    ) public pure returns (bytes32) {
        return keccak256(abi.encodePacked(EARNER_LEAF_SALT, leaf.earner, leaf.earnerTokenRoot));
    }

    /// @notice returns the hash of the earner's token leaf
    function calculateTokenLeafHash(
        TokenTreeMerkleLeaf calldata leaf
    ) public pure returns (bytes32) {
        return keccak256(abi.encodePacked(TOKEN_LEAF_SALT, leaf.token, leaf.cumulativeEarnings));
    }

    /// @notice returns 'true' if the claim would currently pass the check in `processClaims`
    /// but will revert if not valid
    function checkClaim(
        RewardsMerkleClaim calldata claim
    ) public view returns (bool) {
        _checkClaim(claim, _distributionRoots[claim.rootIndex]);
        return true;
    }

    /// @notice the commission for an operator for a specific operatorSet and reward type
    /// NOTE: Currently unused and simply returns the globalOperatorCommissionBips value but will be used in future release
    function getOperatorCommissionBips(
        address operator,
        OperatorSet calldata operatorSet,
        RewardType rewardType
    ) external view returns (uint16) {
        // if no value set, default to globalOperatorCommissionBips
        uint16 commissionBips = globalOperatorCommissionBips;
        OperatorCommissionUpdate[] memory commissionHistory =
            operatorCommissionUpdates[operator][operatorSet.avs][operatorSet.operatorSetId][rewardType];

        for (uint256 i = commissionHistory.length; i > 0; --i) {
            if (commissionHistory[i - 1].effectTimestamp <= uint32(block.timestamp)) {
                commissionBips = commissionHistory[i - 1].commissionBips;
                break;
            }
        }
        return commissionBips;
    }

    function getDistributionRootsLength() public view returns (uint256) {
        return _distributionRoots.length;
    }

    function getDistributionRootAtIndex(
        uint256 index
    ) external view returns (DistributionRoot memory) {
        return _distributionRoots[index];
    }

    /// @notice loop through the distribution roots from reverse and get latest root that is not disabled
    function getCurrentDistributionRoot() external view returns (DistributionRoot memory) {
        return _distributionRoots[_distributionRoots.length - 1];
    }

    /// @notice loop through the distribution roots from reverse and get latest root that is not disabled and activated
    /// i.e. a root that can be claimed against
    function getCurrentClaimableDistributionRoot() external view returns (DistributionRoot memory) {
        for (uint256 i = _distributionRoots.length; i > 0; i--) {
            DistributionRoot memory root = _distributionRoots[i - 1];
            if (!root.disabled && block.timestamp >= root.activatedAt) {
                return root;
            }
        }
    }

    /// @notice loop through distribution roots from reverse and return hash
    function getRootIndexFromHash(
        bytes32 rootHash
    ) public view returns (uint32) {
        for (uint32 i = uint32(_distributionRoots.length); i > 0; i--) {
            if (_distributionRoots[i - 1].root == rootHash) {
                return i - 1;
            }
        }
        revert InvalidRoot();
    }

    /// @notice returns the length of the operator commission update history
    function getOperatorCommissionUpdateHistoryLength(
        address operator,
        OperatorSet calldata operatorSet,
        RewardType rewardType
    ) external view returns (uint256) {
        return operatorCommissionUpdates[operator][operatorSet.avs][operatorSet.operatorSetId][rewardType].length;
    }

    /**
     * @notice Getter function for the current EIP-712 domain separator for this contract.
     *
     * @dev The domain separator will change in the event of a fork that changes the ChainID.
     * @dev By introducing a domain separator the DApp developers are guaranteed that there can be no signature collision.
     * for more detailed information please read EIP-712.
     */
    function domainSeparator() public view returns (bytes32) {
        if (block.chainid == ORIGINAL_CHAIN_ID) {
            return _DOMAIN_SEPARATOR;
        } else {
            return _calculateDomainSeparator();
        }
    }

    /**
     * @dev Recalculates the domain separator when the chainid changes due to a fork.
     */
    function _calculateDomainSeparator() internal view returns (bytes32) {
        return keccak256(abi.encode(DOMAIN_TYPEHASH, keccak256(bytes("EigenLayer")), block.chainid, address(this)));
    }
}<|MERGE_RESOLUTION|>--- conflicted
+++ resolved
@@ -47,15 +47,10 @@
     uint8 internal constant PAUSED_PROCESS_CLAIM = 2;
     /// @dev Index for flag that pauses submitRoots and disableRoot
     uint8 internal constant PAUSED_SUBMIT_DISABLE_ROOTS = 3;
-<<<<<<< HEAD
-    /// @dev Index for flag that pauses calling rewardOperatorSetForRange
-    uint8 internal constant PAUSED_REWARD_OPERATOR_SET = 4;
-=======
     /// @dev Index for flag that pauses calling rewardAllStakersAndOperators
     uint8 internal constant PAUSED_REWARD_ALL_STAKERS_AND_OPERATORS = 4;
     /// @dev Index for flag that pauses calling rewardOperatorSetForRange
     uint8 internal constant PAUSED_REWARD_OPERATOR_SET = 5;
->>>>>>> 8dc6f2f6
 
     /// @dev Salt for the earner leaf, meant to distinguish from tokenLeaf since they have the same sized data
     uint8 internal constant EARNER_LEAF_SALT = 0;
@@ -144,17 +139,9 @@
      * @dev This function will revert if the `rewardsSubmission` is malformed,
      * e.g. if the `strategies` and `weights` arrays are of non-equal lengths
      */
-<<<<<<< HEAD
-    function createAVSRewardsSubmission(RewardsSubmission[] calldata rewardsSubmissions)
-        external
-        onlyWhenNotPaused(PAUSED_AVS_REWARDS_SUBMISSION)
-        nonReentrant
-    {
-=======
     function createAVSRewardsSubmission(
         RewardsSubmission[] calldata rewardsSubmissions
     ) external onlyWhenNotPaused(PAUSED_AVS_REWARDS_SUBMISSION) nonReentrant {
->>>>>>> 8dc6f2f6
         for (uint256 i = 0; i < rewardsSubmissions.length;) {
             RewardsSubmission calldata rewardsSubmission = rewardsSubmissions[i];
             uint256 nonce = submissionNonce[msg.sender];
@@ -188,18 +175,9 @@
      * a permissioned call based on isRewardsForAllSubmitter mapping.
      * @param rewardsSubmissions The rewards submissions being created
      */
-<<<<<<< HEAD
-    function createRewardsForAllSubmission(RewardsSubmission[] calldata rewardsSubmissions)
-        external
-        onlyWhenNotPaused(PAUSED_REWARDS_FOR_ALL_SUBMISSION)
-        onlyRewardsForAllSubmitter
-        nonReentrant
-    {
-=======
     function createRewardsForAllSubmission(
         RewardsSubmission[] calldata rewardsSubmissions
     ) external onlyWhenNotPaused(PAUSED_REWARDS_FOR_ALL_SUBMISSION) onlyRewardsForAllSubmitter nonReentrant {
->>>>>>> 8dc6f2f6
         for (uint256 i = 0; i < rewardsSubmissions.length;) {
             RewardsSubmission calldata rewardsSubmission = rewardsSubmissions[i];
             uint256 nonce = submissionNonce[msg.sender];
@@ -240,17 +218,9 @@
      * @dev The tokens in the rewards submissions are sent to the `RewardsCoordinator` contract
      * @dev Strategies of each rewards submission must be in ascending order of addresses to check for duplicates
      */
-<<<<<<< HEAD
-    function rewardOperatorSetForRange(OperatorSetRewardsSubmission[] calldata rewardsSubmissions)
-        external
-        onlyWhenNotPaused(PAUSED_REWARD_OPERATOR_SET)
-        nonReentrant
-    {
-=======
     function rewardOperatorSetForRange(
         OperatorSetRewardsSubmission[] calldata rewardsSubmissions
     ) external onlyWhenNotPaused(PAUSED_REWARD_OPERATOR_SET) nonReentrant {
->>>>>>> 8dc6f2f6
         for (uint256 i = 0; i < rewardsSubmissions.length;) {
             OperatorSetRewardsSubmission calldata rewardsSubmission = rewardsSubmissions[i];
             uint256 nonce = submissionNonce[msg.sender];
@@ -276,8 +246,6 @@
             unchecked {
                 ++i;
             }
-<<<<<<< HEAD
-=======
         }
     }
 
@@ -313,7 +281,6 @@
                 msg.sender, nonce, rewardsSubmissionForAllEarnersHash, rewardsSubmission
             );
             rewardsSubmission.token.safeTransferFrom(msg.sender, address(this), rewardsSubmission.amount);
->>>>>>> 8dc6f2f6
         }
     }
 
@@ -389,13 +356,9 @@
      * @notice allow the rewardsUpdater to disable/cancel a pending root submission in case of an error
      * @param rootIndex The index of the root to be disabled
      */
-<<<<<<< HEAD
-    function disableRoot(uint32 rootIndex) external onlyWhenNotPaused(PAUSED_SUBMIT_DISABLE_ROOTS) onlyRewardsUpdater {
-=======
     function disableRoot(
         uint32 rootIndex
     ) external onlyWhenNotPaused(PAUSED_SUBMIT_DISABLE_ROOTS) onlyRewardsUpdater {
->>>>>>> 8dc6f2f6
         require(rootIndex < _distributionRoots.length, InvalidRootIndex());
         DistributionRoot storage root = _distributionRoots[rootIndex];
         require(!root.disabled, RootDisabled());
