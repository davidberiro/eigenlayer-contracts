--- conflicted
+++ resolved
@@ -37,25 +37,11 @@
      * @notice Deregisters the operator with the specified `operatorId` for the quorums specified by `quorumBitmap`.
      * @param operatorId is the id of the operator that is being deregistered
      * @param quorumNumbers is the quorum numbers the operator is deregistered for
-<<<<<<< HEAD
-     * @param quorumToOperatorListIndexes is an array of indexes for each quorum as witnesses for the last operators to swap for each quorum
-     * @param globalOperatorListIndex is the index of the operator in the global operator list
-     * @dev Permissioned by RegistryCoordinator
-     */
-    function deregisterOperator(bytes32 operatorId, bytes calldata quorumNumbers, uint32[] memory quorumToOperatorListIndexes, uint32 globalOperatorListIndex) external;
-
-    /**
-     * @notice Returns the operator id at the index in the list of all operators for all quorums
-     * @param index is the index of the operator in the array of operators
-     */
-    function totalOperatorList(uint256 index) external view returns (bytes32);
-=======
      * @param operatorIdsToSwap is the list of operatorIds that are to be swapped with the last operator in the list for each quorum
      * @param globalOperatorListIndex is the index of the operator that is to be removed from the list
      * @dev access restricted to the RegistryCoordinator
      */
     function deregisterOperator(bytes32 operatorId, bytes calldata quorumNumbers, bytes32[] memory operatorIdsToSwap, uint32 globalOperatorListIndex) external;
->>>>>>> b3adbdd5
 
     /**
      * @notice Looks up the `operator`'s index for `quorumNumber` at the specified `blockNumber` using the `index`.
