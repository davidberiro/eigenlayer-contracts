--- conflicted
+++ resolved
@@ -43,17 +43,9 @@
         int128 balanceDeltasGwei;
     }
 
-<<<<<<< HEAD
-    enum PARTIAL_WITHDRAWAL_CLAIM_STATUS {
-        REDEEMED,
-        PENDING,
-        FAILED
-    }
-=======
     /*******************************************************************************
                                        EVENTS
     *******************************************************************************/
->>>>>>> 6321f161
 
     /// @notice Emitted when an ETH validator stakes via this eigenPod
     event EigenPodStaked(bytes pubkey);
@@ -65,19 +57,6 @@
     //  is the validator's balance that is credited on EigenLayer.
     event ValidatorBalanceUpdated(uint40 validatorIndex, uint64 balanceTimestamp, uint64 newValidatorBalanceGwei);
 
-<<<<<<< HEAD
-    /// @notice Emitted when an ETH validator is prove to have withdrawn from the beacon chain
-    event FullWithdrawalRedeemed(
-        uint40 validatorIndex, uint64 withdrawalTimestamp, address indexed recipient, uint64 withdrawalAmountGwei
-    );
-
-    /// @notice Emitted when a partial withdrawal claim is successfully redeemed
-    event PartialWithdrawalRedeemed(
-        uint40 validatorIndex, uint64 withdrawalTimestamp, address indexed recipient, uint64 partialWithdrawalAmountGwei
-    );
-
-=======
->>>>>>> 6321f161
     /// @notice Emitted when restaked beacon chain ETH is withdrawn from the eigenPod.
     event RestakedBeaconChainETHWithdrawn(address indexed recipient, uint256 amount);
 
@@ -87,16 +66,11 @@
     /// @notice Emitted when a checkpoint is created
     event CheckpointCreated(uint64 indexed checkpointTimestamp, bytes32 indexed beaconBlockRoot);
 
-<<<<<<< HEAD
-    /// @notice The max amount of eth, in gwei, that can be restaked per validator
-    function MAX_RESTAKED_BALANCE_GWEI_PER_VALIDATOR() external view returns (uint64);
-=======
     /// @notice Emitted when a checkpoint is finalized
     event CheckpointFinalized(uint64 indexed checkpointTimestamp, int256 totalShareDeltaWei);
 
     /// @notice Emitted when a validator is proven for a given checkpoint
     event ValidatorCheckpointed(uint64 indexed checkpointTimestamp, uint40 indexed validatorIndex);
->>>>>>> 6321f161
 
     /// @notice Emitted when a validaor is proven to have 0 balance at a given checkpoint
     event ValidatorWithdrawn(uint64 indexed checkpointTimestamp, uint40 indexed validatorIndex);
@@ -170,19 +144,6 @@
         uint40[] calldata validatorIndices,
         bytes[] calldata validatorFieldsProofs,
         bytes32[][] calldata validatorFields
-<<<<<<< HEAD
-    ) external;
-
-    /**
-     * @notice This function records an update (either increase or decrease) in the pod's balance in the StrategyManager.
-     *            It also verifies a merkle proof of the validator's current beacon chain balance.
-     * @param oracleTimestamp The oracleTimestamp whose state root the `proof` will be proven against.
-     *        Must be within `VERIFY_BALANCE_UPDATE_WINDOW_SECONDS` of the current block.
-     * @param validatorIndices is the list of indices of the validators being proven, refer to consensus specs
-     * @param validatorFieldsProofs proofs against the `beaconStateRoot` for each validator in `validatorFields`
-     * @param validatorFields are the fields of the "Validator Container", refer to consensus specs
-     * @dev For more details on the Beacon Chain spec, see: https://github.com/ethereum/consensus-specs/blob/dev/specs/phase0/beacon-chain.md#validator
-=======
     )
         external;
  
@@ -215,7 +176,6 @@
      * - Validator's last checkpoint is older than `beaconTimestamp`
      * - Validator MUST be in `ACTIVE` status in the pod
      * - Validator MUST be slashed on the beacon chain
->>>>>>> 6321f161
      */
     function verifyStaleBalance(
         uint64 beaconTimestamp,
