--- conflicted
+++ resolved
@@ -312,9 +312,127 @@
 * `DelegationManager.queueWithdrawal`
 
 *Effects*:
-<<<<<<< HEAD
 * Removes `shares` from `podOwner's` share balance
-=======
+
+*Requirements*:
+* `podOwner` MUST NOT be zero
+* `shares` MUST NOT be negative when converted to `int256`
+* `shares` MUST NOT be greater than `podOwner's` share balance
+
+#### `EigenPodManager.addShares`
+
+```solidity
+function addShares(
+    address podOwner,
+    uint256 shares
+) 
+    external 
+    onlyDelegationManager 
+    returns (uint256)
+```
+
+The `DelegationManager` calls this method when a queued withdrawal is completed and the withdrawer specifies that they want to receive the withdrawal as "shares" (rather than as the underlying tokens). A Pod Owner might want to do this in order to change their delegated Operator without needing to fully exit their validators.
+
+Note that typically, shares from completed withdrawals are awarded to a `withdrawer` specified when the withdrawal is initiated in `DelegationManager.queueWithdrawal`. However, because beacon chain ETH shares are linked to proofs provided to a Pod Owner's `EigenPod`, this method is used to award shares to the original Pod Owner.
+
+If the Pod Owner has a share deficit (negative shares), the deficit is repaid out of the added `shares`. If the Pod Owner's positive share count increases, this change is returned to the `DelegationManager` to be delegated to the Pod Owner's Operator (if they have one).
+
+*Entry Points*:
+* `DelegationManager.completeQueuedWithdrawal`
+* `DelegationManager.completeQueuedWithdrawals`
+
+*Effects*:
+* The `podOwner's` share balance is increased by `shares`
+
+*Requirements*:
+* `podOwner` MUST NOT be zero
+* `shares` MUST NOT be negative when converted to an `int256`
+
+#### `EigenPodManager.withdrawSharesAsTokens`
+
+```solidity
+function withdrawSharesAsTokens(
+    address podOwner, 
+    address destination, 
+    uint256 shares
+) 
+    external 
+    onlyDelegationManager
+```
+
+The `DelegationManager` calls this method when a queued withdrawal is completed and the withdrawer specifies that they want to receive the withdrawal as tokens (rather than shares). This can be used to "fully exit" some amount of beacon chain ETH and send it to a recipient (via `EigenPod.withdrawRestakedBeaconChainETH`).
+
+Note that because this method entails withdrawing and sending beacon chain ETH, two conditions must be met for this method to succeed:
+1. The ETH being withdrawn should already be in the `EigenPod`
+2. The beacon chain withdrawals responsible for the ETH should already be proven
+
+This means that before completing their queued withdrawal, a Pod Owner needs to prove their beacon chain withdrawals via `EigenPod.verifyAndProcessWithdrawals`.
+
+Also note that, like `addShares`, if the original Pod Owner has a share deficit (negative shares), the deficit is repaid out of the withdrawn `shares` before any native ETH is withdrawn.
+
+*Entry Points*:
+* `DelegationManager.completeQueuedWithdrawal`
+* `DelegationManager.completeQueuedWithdrawals`
+
+*Effects*:
+* If `podOwner's` share balance is negative, `shares` are added until the balance hits 0
+    * Any remaining shares are withdrawn and sent to `destination` (see [`EigenPod.withdrawRestakedBeaconChainETH`](#eigenpodwithdrawrestakedbeaconchaineth))
+
+*Requirements*:
+* `podOwner` MUST NOT be zero
+* `destination` MUST NOT be zero
+* `shares` MUST NOT be negative when converted to an `int256`
+* See [`EigenPod.withdrawRestakedBeaconChainETH`](#eigenpodwithdrawrestakedbeaconchaineth)
+
+##### `EigenPod.withdrawRestakedBeaconChainETH`
+
+```solidity
+function withdrawRestakedBeaconChainETH(
+    address recipient, 
+    uint256 amountWei
+) 
+    external 
+    onlyEigenPodManager
+```
+
+The `EigenPodManager` calls this method when withdrawing a Pod Owner's shares as tokens (native ETH). The input `amountWei` is converted to Gwei and subtracted from `withdrawableRestakedExecutionLayerGwei`, which tracks Gwei that has been provably withdrawn (via `EigenPod.verifyAndProcessWithdrawals`).
+
+As such:
+* If a withdrawal has not been proven that sufficiently raises `withdrawableRestakedExecutionLayerGwei`, this method will revert.
+* If the `EigenPod` does not have `amountWei` available to transfer, this method will revert
+
+*Effects*:
+* Decreases the pod's `withdrawableRestakedExecutionLayerGwei` by `amountWei / GWEI_TO_WEI`
+* Sends `amountWei` ETH to `recipient`
+
+*Requirements*:
+* `amountWei / GWEI_TO_WEI` MUST NOT be greater than the proven `withdrawableRestakedExecutionLayerGwei`
+* Pod MUST have at least `amountWei` ETH balance
+* `recipient` MUST NOT revert when transferred `amountWei`
+
+#### `EigenPod.verifyAndProcessWithdrawals`
+
+```solidity
+function verifyAndProcessWithdrawals(
+    uint64 oracleTimestamp,
+    BeaconChainProofs.StateRootProof calldata stateRootProof,
+    BeaconChainProofs.WithdrawalProof[] calldata withdrawalProofs,
+    bytes[] calldata validatorFieldsProofs,
+    bytes32[][] calldata validatorFields,
+    bytes32[][] calldata withdrawalFields
+) 
+    external 
+    onlyWhenNotPaused(PAUSED_EIGENPODS_VERIFY_WITHDRAWAL) 
+    onlyNotFrozen
+```
+
+Anyone (not just the Pod Owner) can call this method to prove that one or more validators associated with an `EigenPod` have performed a full or partial withdrawal from the beacon chain. 
+
+Whether each withdrawal is a full or partial withdrawal is determined by the validator's "withdrawable epoch" in the `Validator` contained given by `validatorFields` (see [consensus specs](https://eth2book.info/capella/part3/containers/dependencies/#validator)). If the withdrawal proof timestamp is after this epoch, the withdrawal is a full withdrawal.
+* Partial withdrawals are performed automatically by the beacon chain when a validator has an effective balance over 32 ETH. This method can be used to prove that these withdrawals occured, allowing the Pod Owner to withdraw the excess ETH (via [`DelayedWithdrawalRouter.createDelayedWithdrawal`](#delayedwithdrawalroutercreatedelayedwithdrawal)).
+* Full withdrawals are performed when a Pod Owner decides to fully exit a validator from the beacon chain. To do this, the Pod Owner needs to: (i) exit their validator from the beacon chain, (ii) provide a withdrawal proof to this method, and (iii) enter the withdrawal queue via [`EigenPodManager.queueWithdrawal`](#eigenpodmanagerqueuewithdrawal).
+
+*Effects*:
 * For each proven withdrawal:
     * The validator in question is recorded as having a proven withdrawal at the timestamp given by `withdrawalProof.timestampRoot`
         * This is to prevent the same withdrawal from being proven twice
@@ -327,139 +445,6 @@
             * `mostRecentBalanceUpdateTimestamp` is updated to the timestamp given by `withdrawalProof.timestampRoot`
     * If this is a partial withdrawal:
         * The withdrawal amount is immediately withdrawn (see [`DelayedWithdrawalRouter.createDelayedWithdrawal`](#delayedwithdrawalroutercreatedelayedwithdrawal))
->>>>>>> 9d32cd81
-
-*Requirements*:
-* `podOwner` MUST NOT be zero
-* `shares` MUST NOT be negative when converted to `int256`
-* `shares` MUST NOT be greater than `podOwner's` share balance
-
-#### `EigenPodManager.addShares`
-
-```solidity
-function addShares(
-    address podOwner,
-    uint256 shares
-) 
-    external 
-    onlyDelegationManager 
-    returns (uint256)
-```
-
-The `DelegationManager` calls this method when a queued withdrawal is completed and the withdrawer specifies that they want to receive the withdrawal as "shares" (rather than as the underlying tokens). A Pod Owner might want to do this in order to change their delegated Operator without needing to fully exit their validators.
-
-Note that typically, shares from completed withdrawals are awarded to a `withdrawer` specified when the withdrawal is initiated in `DelegationManager.queueWithdrawal`. However, because beacon chain ETH shares are linked to proofs provided to a Pod Owner's `EigenPod`, this method is used to award shares to the original Pod Owner.
-
-If the Pod Owner has a share deficit (negative shares), the deficit is repaid out of the added `shares`. If the Pod Owner's positive share count increases, this change is returned to the `DelegationManager` to be delegated to the Pod Owner's Operator (if they have one).
-
-*Entry Points*:
-* `DelegationManager.completeQueuedWithdrawal`
-* `DelegationManager.completeQueuedWithdrawals`
-
-*Effects*:
-* The `podOwner's` share balance is increased by `shares`
-
-*Requirements*:
-* `podOwner` MUST NOT be zero
-* `shares` MUST NOT be negative when converted to an `int256`
-
-#### `EigenPodManager.withdrawSharesAsTokens`
-
-```solidity
-function withdrawSharesAsTokens(
-    address podOwner, 
-    address destination, 
-    uint256 shares
-) 
-    external 
-    onlyDelegationManager
-```
-
-The `DelegationManager` calls this method when a queued withdrawal is completed and the withdrawer specifies that they want to receive the withdrawal as tokens (rather than shares). This can be used to "fully exit" some amount of beacon chain ETH and send it to a recipient (via `EigenPod.withdrawRestakedBeaconChainETH`).
-
-Note that because this method entails withdrawing and sending beacon chain ETH, two conditions must be met for this method to succeed:
-1. The ETH being withdrawn should already be in the `EigenPod`
-2. The beacon chain withdrawals responsible for the ETH should already be proven
-
-This means that before completing their queued withdrawal, a Pod Owner needs to prove their beacon chain withdrawals via `EigenPod.verifyAndProcessWithdrawals`.
-
-Also note that, like `addShares`, if the original Pod Owner has a share deficit (negative shares), the deficit is repaid out of the withdrawn `shares` before any native ETH is withdrawn.
-
-*Entry Points*:
-* `DelegationManager.completeQueuedWithdrawal`
-* `DelegationManager.completeQueuedWithdrawals`
-
-*Effects*:
-* If `podOwner's` share balance is negative, `shares` are added until the balance hits 0
-    * Any remaining shares are withdrawn and sent to `destination` (see [`EigenPod.withdrawRestakedBeaconChainETH`](#eigenpodwithdrawrestakedbeaconchaineth))
-
-*Requirements*:
-* `podOwner` MUST NOT be zero
-* `destination` MUST NOT be zero
-* `shares` MUST NOT be negative when converted to an `int256`
-* See [`EigenPod.withdrawRestakedBeaconChainETH`](#eigenpodwithdrawrestakedbeaconchaineth)
-
-##### `EigenPod.withdrawRestakedBeaconChainETH`
-
-```solidity
-function withdrawRestakedBeaconChainETH(
-    address recipient, 
-    uint256 amountWei
-) 
-    external 
-    onlyEigenPodManager
-```
-
-The `EigenPodManager` calls this method when withdrawing a Pod Owner's shares as tokens (native ETH). The input `amountWei` is converted to Gwei and subtracted from `withdrawableRestakedExecutionLayerGwei`, which tracks Gwei that has been provably withdrawn (via `EigenPod.verifyAndProcessWithdrawals`).
-
-As such:
-* If a withdrawal has not been proven that sufficiently raises `withdrawableRestakedExecutionLayerGwei`, this method will revert.
-* If the `EigenPod` does not have `amountWei` available to transfer, this method will revert
-
-*Effects*:
-* Decreases the pod's `withdrawableRestakedExecutionLayerGwei` by `amountWei / GWEI_TO_WEI`
-* Sends `amountWei` ETH to `recipient`
-
-*Requirements*:
-* `amountWei / GWEI_TO_WEI` MUST NOT be greater than the proven `withdrawableRestakedExecutionLayerGwei`
-* Pod MUST have at least `amountWei` ETH balance
-* `recipient` MUST NOT revert when transferred `amountWei`
-
-#### `EigenPod.verifyAndProcessWithdrawals`
-
-```solidity
-function verifyAndProcessWithdrawals(
-    uint64 oracleTimestamp,
-    BeaconChainProofs.StateRootProof calldata stateRootProof,
-    BeaconChainProofs.WithdrawalProof[] calldata withdrawalProofs,
-    bytes[] calldata validatorFieldsProofs,
-    bytes32[][] calldata validatorFields,
-    bytes32[][] calldata withdrawalFields
-) 
-    external 
-    onlyWhenNotPaused(PAUSED_EIGENPODS_VERIFY_WITHDRAWAL) 
-    onlyNotFrozen
-```
-
-Anyone (not just the Pod Owner) can call this method to prove that one or more validators associated with an `EigenPod` have performed a full or partial withdrawal from the beacon chain. 
-
-Whether each withdrawal is a full or partial withdrawal is determined by the validator's "withdrawable epoch" in the `Validator` contained given by `validatorFields` (see [consensus specs](https://eth2book.info/capella/part3/containers/dependencies/#validator)). If the withdrawal proof timestamp is after this epoch, the withdrawal is a full withdrawal.
-* Partial withdrawals are performed automatically by the beacon chain when a validator has an effective balance over 32 ETH. This method can be used to prove that these withdrawals occured, allowing the Pod Owner to withdraw the excess ETH (via [`DelayedWithdrawalRouter.createDelayedWithdrawal`](#delayedwithdrawalroutercreatedelayedwithdrawal)).
-* Full withdrawals are performed when a Pod Owner decides to fully exit a validator from the beacon chain. To do this, the Pod Owner needs to: (i) exit their validator from the beacon chain, (ii) provide a withdrawal proof to this method, and (iii) enter the withdrawal queue via [`EigenPodManager.queueWithdrawal`](#eigenpodmanagerqueuewithdrawal).
-
-*Effects*:
-* For each proven withdrawal:
-    * The validator in question is recorded as having a proven withdrawal at the timestamp given by `withdrawalProof.timestampRoot`
-        * This is to prevent the same withdrawal from being proven twice
-    * If this is a full withdrawal:
-        * Any withdrawal amount in excess of `_calculateRestakedBalanceGwei(MAX_VALIDATOR_BALANCE_GWEI)` is immediately withdrawn (see [`DelayedWithdrawalRouter.createDelayedWithdrawal`](#delayedwithdrawalroutercreatedelayedwithdrawal))
-            * The remainder must be withdrawn through `EigenPodManager.queueWithdrawal`, but in the meantime is added to `EigenPod.withdrawableRestakedExecutionLayerGwei`
-        * If the amount being withdrawn is not equal to the current accounted-for validator balance, a `shareDelta` is calculated to be sent to ([`EigenPodManager.recordBeaconChainETHBalanceUpdate`](#eigenpodmanagerrecordbeaconchainethbalanceupdate)).
-        * The validator's info is updated to reflect its `WITHDRAWN` status:
-            * `restakedBalanceGwei` is set to 0
-            * `mostRecentBalanceUpdateTimestamp` is updated to the timestamp given by `withdrawalProof.timestampRoot`
-    * If this is a partial withdrawal:
-        * The withdrawal amount is immediately withdrawn (see [`DelayedWithdrawalRouter.createDelayedWithdrawal`](#delayedwithdrawalroutercreatedelayedwithdrawal))
 
 *Requirements*:
 * Pause status MUST NOT be set: `PAUSED_EIGENPODS_VERIFY_WITHDRAWAL`
