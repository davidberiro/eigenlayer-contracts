--- conflicted
+++ resolved
@@ -446,13 +446,8 @@
     * The validator in question is recorded as having a proven withdrawal at the timestamp given by `withdrawalProof.timestampRoot`
         * This is to prevent the same withdrawal from being proven twice
     * If this is a full withdrawal:
-<<<<<<< HEAD
         * Any withdrawal amount in excess of `_calculateRestakedBalanceGwei(MAX_RESTAKED_BALANCE_GWEI_PER_VALIDATOR)` is immediately withdrawn (see [`DelayedWithdrawalRouter.createDelayedWithdrawal`](#delayedwithdrawalroutercreatedelayedwithdrawal))
-            * The remainder must be withdrawn through `EigenPodManager.queueWithdrawal`, but in the meantime is added to `EigenPod.withdrawableRestakedExecutionLayerGwei`
-=======
-        * Any withdrawal amount in excess of `_calculateRestakedBalanceGwei(MAX_VALIDATOR_BALANCE_GWEI)` is withdrawn (via [`DelayedWithdrawalRouter.createDelayedWithdrawal`](#delayedwithdrawalroutercreatedelayedwithdrawal))
             * The remainder must be withdrawn through the `DelegationManager's` withdrawal flow, but in the meantime is added to `EigenPod.withdrawableRestakedExecutionLayerGwei`
->>>>>>> 5e534be6
         * If the amount being withdrawn is not equal to the current accounted-for validator balance, a `shareDelta` is calculated to be sent to ([`EigenPodManager.recordBeaconChainETHBalanceUpdate`](#eigenpodmanagerrecordbeaconchainethbalanceupdate)).
         * The validator's info is updated to reflect its `WITHDRAWN` status:
             * `restakedBalanceGwei` is set to 0
